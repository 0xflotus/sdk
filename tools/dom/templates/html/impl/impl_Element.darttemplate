// Copyright (c) 2012, the Dart project authors.  Please see the AUTHORS file
// for details. All rights reserved. Use of this source code is governed by a
// BSD-style license that can be found in the LICENSE file.

part of $LIBRARYNAME;

class _ChildrenElementList extends ListBase<Element>
    implements NodeListWrapper {
  // Raw Element.
  final Element _element;
  final HtmlCollection _childElements;

  _ChildrenElementList._wrap(Element element)
    : _childElements = element._children,
      _element = element;

  bool contains(Object element) => _childElements.contains(element);


  bool get isEmpty {
    return _element._firstElementChild == null;
  }

  int get length {
    return _childElements.length;
  }

  Element operator [](int index) {
    return _childElements[index];
  }

  void operator []=(int index, Element value) {
    _element._replaceChild(value, _childElements[index]);
  }

  set length(int newLength) {
    // TODO(jacobr): remove children when length is reduced.
    throw new UnsupportedError('Cannot resize element lists');
  }

  Element add(Element value) {
    _element.append(value);
    return value;
  }

  Iterator<Element> get iterator => toList().iterator;

  void addAll(Iterable<Element> iterable) {
    if (iterable is _ChildNodeListLazy) {
      iterable = new List.from(iterable);
    }

    for (Element element in iterable) {
      _element.append(element);
    }
  }

  void sort([int compare(Element a, Element b)]) {
    throw new UnsupportedError('Cannot sort element lists');
  }

  void shuffle([Random random]) {
    throw new UnsupportedError('Cannot shuffle element lists');
  }

  void removeWhere(bool test(Element element)) {
    _filter(test, false);
  }

  void retainWhere(bool test(Element element)) {
    _filter(test, true);
  }

  void _filter(bool test(var element), bool retainMatching) {
    var removed;
    if (retainMatching) {
      removed = _element.children.where((e) => !test(e));
    } else {
      removed = _element.children.where(test);
    }
    for (var e in removed) e.remove();
  }

  void setRange(int start, int end, Iterable<Element> iterable,
                [int skipCount = 0]) {
    throw new UnimplementedError();
  }

  void replaceRange(int start, int end, Iterable<Element> iterable) {
    throw new UnimplementedError();
  }

  void fillRange(int start, int end, [Element fillValue]) {
    throw new UnimplementedError();
  }

  bool remove(Object object) {
    if (object is Element) {
      Element element = object;
$if JSINTEROP
      // We aren't preserving identity of nodes in JSINTEROP mode
      if (element.parentNode == _element) {
$else
      if (identical(element.parentNode, _element)) {
$endif
        _element._removeChild(element);
        return true;
      }
    }
    return false;
  }

  void insert(int index, Element element) {
    if (index < 0 || index > length) {
      throw new RangeError.range(index, 0, length);
    }
    if (index == length) {
      _element.append(element);
    } else {
      _element.insertBefore(element, this[index]);
    }
  }

  void setAll(int index, Iterable<Element> iterable) {
    throw new UnimplementedError();
  }

  void clear() {
    _element._clearChildren();
  }

  Element removeAt(int index) {
    final result = this[index];
    if (result != null) {
      _element._removeChild(result);
    }
    return result;
  }

  Element removeLast() {
    final result = this.last;
    if (result != null) {
      _element._removeChild(result);
    }
    return result;
  }

  Element get first {
    Element result = _element._firstElementChild;
    if (result == null) throw new StateError("No elements");
    return result;
  }


  Element get last {
    Element result = _element._lastElementChild;
    if (result == null) throw new StateError("No elements");
    return result;
  }

  Element get single {
    if (length > 1) throw new StateError("More than one element");
    return first;
  }

  List<Node> get rawList => _childElements;
}

/**
 * An immutable list containing HTML elements. This list contains some
 * additional methods when compared to regular lists for ease of CSS
 * manipulation on a group of elements.
 */
abstract class ElementList<T extends Element> extends ListBase<T> {
  /**
   * The union of all CSS classes applied to the elements in this list.
   *
   * This set makes it easy to add, remove or toggle (add if not present, remove
   * if present) the classes applied to a collection of elements.
   *
   *     htmlList.classes.add('selected');
   *     htmlList.classes.toggle('isOnline');
   *     htmlList.classes.remove('selected');
   */
  CssClassSet get classes;

  /** Replace the classes with `value` for every element in this list. */
  set classes(Iterable<String> value);

  /**
   * Access the union of all [CssStyleDeclaration]s that are associated with an
   * [ElementList].
   *
   * Grouping the style objects all together provides easy editing of specific
   * properties of a collection of elements. Setting a specific property value
   * will set that property in all [Element]s in the [ElementList]. Getting a
   * specific property value will return the value of the property of the first
   * element in the [ElementList].
   */
  CssStyleDeclarationBase get style;

  /**
   * Access dimensions and position of the Elements in this list.
   *
   * Setting the height or width properties will set the height or width
   * property for all elements in the list. This returns a rectangle with the
   * dimenions actually available for content
   * in this element, in pixels, regardless of this element's box-sizing
   * property. Getting the height or width returns the height or width of the
   * first Element in this list.
   *
   * Unlike [getBoundingClientRect], the dimensions of this rectangle
   * will return the same numerical height if the element is hidden or not.
   */
  @Experimental()
  CssRect get contentEdge;

  /**
   * Access dimensions and position of the first Element's content + padding box
   * in this list.
   *
   * This returns a rectangle with the dimenions actually available for content
   * in this element, in pixels, regardless of this element's box-sizing
   * property. Unlike [getBoundingClientRect], the dimensions of this rectangle
   * will return the same numerical height if the element is hidden or not. This
   * can be used to retrieve jQuery's `innerHeight` value for an element. This
   * is also a rectangle equalling the dimensions of clientHeight and
   * clientWidth.
   */
  @Experimental()
  CssRect get paddingEdge;

  /**
   * Access dimensions and position of the first Element's content + padding +
   * border box in this list.
   *
   * This returns a rectangle with the dimenions actually available for content
   * in this element, in pixels, regardless of this element's box-sizing
   * property. Unlike [getBoundingClientRect], the dimensions of this rectangle
   * will return the same numerical height if the element is hidden or not. This
   * can be used to retrieve jQuery's `outerHeight` value for an element.
   */
  @Experimental()
  CssRect get borderEdge;

  /**
   * Access dimensions and position of the first Element's content + padding +
   * border + margin box in this list.
   *
   * This returns a rectangle with the dimenions actually available for content
   * in this element, in pixels, regardless of this element's box-sizing
   * property. Unlike [getBoundingClientRect], the dimensions of this rectangle
   * will return the same numerical height if the element is hidden or not. This
   * can be used to retrieve jQuery's `outerHeight` value for an element.
   */
  @Experimental()
  CssRect get marginEdge;
$!STREAM_GETTER_SIGNATURES
}

// Wrapper over an immutable NodeList to make it implement ElementList.
//
// Clients are {`Document`, `DocumentFragment`}.`querySelectorAll` which are
// declared to return `ElementList`.  This provides all the static analysis
// benefit so there is no need for this class have a constrained type parameter.
//
class _FrozenElementList extends ListBase
    implements ElementList, NodeListWrapper {
  final List<Node> _nodeList;

$if JSINTEROP
  var dartClass_instance;

  _FrozenElementList._wrap(this._nodeList) {
      this.dartClass_instance = this._nodeList;
  }
$else
  _FrozenElementList._wrap(this._nodeList);
$endif

  int get length => _nodeList.length;

  Element operator [](int index) => _nodeList[index];

  void operator []=(int index, Element value) {
    throw new UnsupportedError('Cannot modify list');
  }

  set length(int newLength) {
    throw new UnsupportedError('Cannot modify list');
  }

  void sort([Comparator<Element> compare]) {
    throw new UnsupportedError('Cannot sort list');
  }

  void shuffle([Random random]) {
    throw new UnsupportedError('Cannot shuffle list');
  }

  Element get first => _nodeList.first;

  Element get last => _nodeList.last;

  Element get single => _nodeList.single;

  CssClassSet get classes => new _MultiElementCssClassSet(this);

  CssStyleDeclarationBase get style =>
      new _CssStyleDeclarationSet(this);

  set classes(Iterable<String> value) {
    // TODO(sra): This might be faster for Sets:
    //
    //     new _MultiElementCssClassSet(this).writeClasses(value)
    //
    // as the code below converts the Iterable[value] to a string multiple
    // times.  Maybe compute the string and set className here.
    _nodeList.forEach((e) => e.classes = value);
  }

  CssRect get contentEdge => new _ContentCssListRect(this);

  CssRect get paddingEdge => this.first.paddingEdge;

  CssRect get borderEdge => this.first.borderEdge;

  CssRect get marginEdge => this.first.marginEdge;

  List<Node> get rawList => _nodeList;

$!ELEMENT_STREAM_GETTERS
}

@DocsEditable()
$(ANNOTATIONS)$(NATIVESPEC)class $CLASSNAME$EXTENDS$IMPLEMENTS {

  /**
   * Creates an HTML element from a valid fragment of HTML.
   *
   *     var element = new Element.html('<div class="foo">content</div>');
   *
   * The HTML fragment should contain only one single root element, any
   * leading or trailing text nodes will be removed.
   *
   * The HTML fragment is parsed as if it occurred within the context of a
   * `<body>` tag, this means that special elements such as `<caption>` which
   * must be parsed within the scope of a `<table>` element will be dropped. Use
   * [createFragment] to parse contextual HTML fragments.
   *
   * Unless a validator is provided this will perform the default validation
   * and remove all scriptable elements and attributes.
   *
   * See also:
   *
   * * [NodeValidator]
   *
   */
  factory Element.html(String html,
      {NodeValidator validator, NodeTreeSanitizer treeSanitizer}) {
    var fragment = document.body.createFragment(html, validator: validator,
        treeSanitizer: treeSanitizer);

    return fragment.nodes.where((e) => e is Element).single;
  }

  /**
   * Custom element creation constructor.
   *
   * This constructor is used by the DOM when a custom element has been
   * created. It can only be invoked by subclasses of Element from
   * that classes created constructor.
   *
   *     class CustomElement extends Element {
   *       factory CustomElement() => new Element.tag('x-custom');
   *
   *       CustomElement.created() : super.created() {
   *          // Perform any element initialization.
   *       }
   *     }
   *     document.registerElement('x-custom', CustomElement);
   */
  Element.created() : super._created();

  /**
   * Creates the HTML element specified by the tag name.
   *
   * This is similar to [Document.createElement].
   * [tag] should be a valid HTML tag name. If [tag] is an unknown tag then
   * this will create an [UnknownElement].
   *
   *     var divElement = new Element.tag('div');
   *     print(divElement is DivElement); // 'true'
   *     var myElement = new Element.tag('unknownTag');
   *     print(myElement is UnknownElement); // 'true'
   *
   * For standard elements it is more preferable to use the type constructors:
   *     var element = new DivElement();
   *
   * See also:
   *
   * * [isTagSupported]
   */
  factory $CLASSNAME.tag(String tag, [String typeExtention]) =>
      _$(CLASSNAME)FactoryProvider.createElement_tag(tag, typeExtention);

  /// Creates a new `<a>` element.
  ///
  /// This is identical to calling `new Element.tag('a')`.
  factory Element.a() => new Element.tag('a');

  /// Creates a new `<article>` element.
  ///
  /// This is identical to calling `new Element.tag('article')`.
  factory Element.article() => new Element.tag('article');

  /// Creates a new `<aside>` element.
  ///
  /// This is identical to calling `new Element.tag('aside')`.
  factory Element.aside() => new Element.tag('aside');

  /// Creates a new `<audio>` element.
  ///
  /// This is identical to calling `new Element.tag('audio')`.
  factory Element.audio() => new Element.tag('audio');

  /// Creates a new `<br>` element.
  ///
  /// This is identical to calling `new Element.tag('br')`.
  factory Element.br() => new Element.tag('br');

  /// Creates a new `<canvas>` element.
  ///
  /// This is identical to calling `new Element.tag('canvas')`.
  factory Element.canvas() => new Element.tag('canvas');

  /// Creates a new `<div>` element.
  ///
  /// This is identical to calling `new Element.tag('div')`.
  factory Element.div() => new Element.tag('div');

  /// Creates a new `<footer>` element.
  ///
  /// This is identical to calling `new Element.tag('footer')`.
  factory Element.footer() => new Element.tag('footer');

  /// Creates a new `<header>` element.
  ///
  /// This is identical to calling `new Element.tag('header')`.
  factory Element.header() => new Element.tag('header');

  /// Creates a new `<hr>` element.
  ///
  /// This is identical to calling `new Element.tag('hr')`.
  factory Element.hr() => new Element.tag('hr');

  /// Creates a new `<iframe>` element.
  ///
  /// This is identical to calling `new Element.tag('iframe')`.
  factory Element.iframe() => new Element.tag('iframe');

  /// Creates a new `<img>` element.
  ///
  /// This is identical to calling `new Element.tag('img')`.
  factory Element.img() => new Element.tag('img');

  /// Creates a new `<li>` element.
  ///
  /// This is identical to calling `new Element.tag('li')`.
  factory Element.li() => new Element.tag('li');

  /// Creates a new `<nav>` element.
  ///
  /// This is identical to calling `new Element.tag('nav')`.
  factory Element.nav() => new Element.tag('nav');

  /// Creates a new `<ol>` element.
  ///
  /// This is identical to calling `new Element.tag('ol')`.
  factory Element.ol() => new Element.tag('ol');

  /// Creates a new `<option>` element.
  ///
  /// This is identical to calling `new Element.tag('option')`.
  factory Element.option() => new Element.tag('option');

  /// Creates a new `<p>` element.
  ///
  /// This is identical to calling `new Element.tag('p')`.
  factory Element.p() => new Element.tag('p');

  /// Creates a new `<pre>` element.
  ///
  /// This is identical to calling `new Element.tag('pre')`.
  factory Element.pre() => new Element.tag('pre');

  /// Creates a new `<section>` element.
  ///
  /// This is identical to calling `new Element.tag('section')`.
  factory Element.section() => new Element.tag('section');

  /// Creates a new `<select>` element.
  ///
  /// This is identical to calling `new Element.tag('select')`.
  factory Element.select() => new Element.tag('select');

  /// Creates a new `<span>` element.
  ///
  /// This is identical to calling `new Element.tag('span')`.
  factory Element.span() => new Element.tag('span');

  /// Creates a new `<svg>` element.
  ///
  /// This is identical to calling `new Element.tag('svg')`.
  factory Element.svg() => new Element.tag('svg');

  /// Creates a new `<table>` element.
  ///
  /// This is identical to calling `new Element.tag('table')`.
  factory Element.table() => new Element.tag('table');

  /// Creates a new `<td>` element.
  ///
  /// This is identical to calling `new Element.tag('td')`.
  factory Element.td() => new Element.tag('td');

  /// Creates a new `<textarea>` element.
  ///
  /// This is identical to calling `new Element.tag('textarea')`.
  factory Element.textarea() => new Element.tag('textarea');

  /// Creates a new `<th>` element.
  ///
  /// This is identical to calling `new Element.tag('th')`.
  factory Element.th() => new Element.tag('th');

  /// Creates a new `<tr>` element.
  ///
  /// This is identical to calling `new Element.tag('tr')`.
  factory Element.tr() => new Element.tag('tr');

  /// Creates a new `<ul>` element.
  ///
  /// This is identical to calling `new Element.tag('ul')`.
  factory Element.ul() => new Element.tag('ul');

  /// Creates a new `<video>` element.
  ///
  /// This is identical to calling `new Element.tag('video')`.
  factory Element.video() => new Element.tag('video');

  /**
   * All attributes on this element.
   *
   * Any modifications to the attribute map will automatically be applied to
   * this element.
   *
   * This only includes attributes which are not in a namespace
   * (such as 'xlink:href'), additional attributes can be accessed via
   * [getNamespacedAttributes].
   */
  Map<String, String> get attributes => new _ElementAttributeMap(this);

  set attributes(Map<String, String> value) {
    Map<String, String> attributes = this.attributes;
    attributes.clear();
    for (String key in value.keys) {
      attributes[key] = value[key];
    }
  }

  /**
   * List of the direct children of this element.
   *
   * This collection can be used to add and remove elements from the document.
   *
   *     var item = new DivElement();
   *     item.text = 'Something';
   *     document.body.children.add(item) // Item is now displayed on the page.
   *     for (var element in document.body.children) {
   *       element.style.background = 'red'; // Turns every child of body red.
   *     }
   */
  List<Element> get children => new _ChildrenElementList._wrap(this);

  set children(List<Element> value) {
    // Copy list first since we don't want liveness during iteration.
    List copy = new List.from(value);
    var children = this.children;
    children.clear();
    children.addAll(copy);
  }

  /**
   * Finds all descendent elements of this element that match the specified
   * group of selectors.
   *
   * [selectors] should be a string using CSS selector syntax.
   *
   *     var items = element.querySelectorAll('.itemClassName');
   *
   * For details about CSS selector syntax, see the
   * [CSS selector specification](http://www.w3.org/TR/css3-selectors/).
   */
  @DomName('Element.querySelectorAll')
  ElementList<Element> querySelectorAll(String selectors) =>
    new _FrozenElementList._wrap(_querySelectorAll(selectors));

  /**
   * Alias for [querySelector]. Note this function is deprecated because its
   * semantics will be changing in the future.
   */
  @deprecated
  @DomName('Element.querySelector')
  @Experimental()
  Element query(String relativeSelectors) => querySelector(relativeSelectors);

  /**
   * Alias for [querySelectorAll]. Note this function is deprecated because its
   * semantics will be changing in the future.
   */
  @deprecated
  @DomName('Element.querySelectorAll')
  @Experimental()
  ElementList<Element> queryAll(String relativeSelectors) =>
      querySelectorAll(relativeSelectors);

  /**
   * The set of CSS classes applied to this element.
   *
   * This set makes it easy to add, remove or toggle the classes applied to
   * this element.
   *
   *     element.classes.add('selected');
   *     element.classes.toggle('isOnline');
   *     element.classes.remove('selected');
   */
  CssClassSet get classes => new _ElementCssClassSet(this);

  set classes(Iterable<String> value) {
    // TODO(sra): Do this without reading the classes in clear() and addAll(),
    // or writing the classes in clear().
    CssClassSet classSet = classes;
    classSet.clear();
    classSet.addAll(value);
  }

  /**
   * Allows access to all custom data attributes (data-*) set on this element.
   *
   * The keys for the map must follow these rules:
   *
   * * The name must not begin with 'xml'.
   * * The name cannot contain a semi-colon (';').
   * * The name cannot contain any capital letters.
   *
   * Any keys from markup will be converted to camel-cased keys in the map.
   *
   * For example, HTML specified as:
   *
   *     <div data-my-random-value='value'></div>
   *
   * Would be accessed in Dart as:
   *
   *     var value = element.dataset['myRandomValue'];
   *
   * See also:
   *
   * * [Custom data attributes](http://www.w3.org/TR/html5/global-attributes.html#custom-data-attribute)
   */
  Map<String, String> get dataset =>
    new _DataAttributeMap(attributes);

  set dataset(Map<String, String> value) {
    final data = this.dataset;
    data.clear();
    for (String key in value.keys) {
      data[key] = value[key];
    }
  }

  /**
   * Gets a map for manipulating the attributes of a particular namespace.
   *
   * This is primarily useful for SVG attributes such as xref:link.
   */
  Map<String, String> getNamespacedAttributes(String namespace) {
    return new _NamespacedAttributeMap(this, namespace);
  }

  /**
   * The set of all CSS values applied to this element, including inherited
   * and default values.
   *
   * The computedStyle contains values that are inherited from other
   * sources, such as parent elements or stylesheets. This differs from the
   * [style] property, which contains only the values specified directly on this
   * element.
   *
   * PseudoElement can be values such as `::after`, `::before`, `::marker`,
   * `::line-marker`.
   *
   * See also:
   *
   * * [CSS Inheritance and Cascade](http://docs.webplatform.org/wiki/tutorials/inheritance_and_cascade)
   * * [Pseudo-elements](http://docs.webplatform.org/wiki/css/selectors/pseudo-elements)
   */
  CssStyleDeclaration getComputedStyle([String pseudoElement]) {
    if (pseudoElement == null) {
      pseudoElement = '';
    }
    // TODO(jacobr): last param should be null, see b/5045788
    return window._getComputedStyle(this, pseudoElement);
  }

  /**
   * Gets the position of this element relative to the client area of the page.
   */
  Rectangle get client => new Rectangle(clientLeft, clientTop, clientWidth,
      clientHeight);

  /**
   * Gets the offset of this element relative to its offsetParent.
   */
  Rectangle get offset => new Rectangle(offsetLeft, offsetTop, offsetWidth,
      offsetHeight);

  /**
   * Adds the specified text after the last child of this element.
   */
  void appendText(String text) {
    this.append(new Text(text));
  }

  /**
   * Parses the specified text as HTML and adds the resulting node after the
   * last child of this element.
   */
  void appendHtml(String text, {NodeValidator validator,
      NodeTreeSanitizer treeSanitizer}) {
    this.insertAdjacentHtml('beforeend', text, validator: validator,
        treeSanitizer: treeSanitizer);
  }

  /**
   * Checks to see if the tag name is supported by the current platform.
   *
   * The tag should be a valid HTML tag name.
   */
  static bool isTagSupported(String tag) {
    var e = _ElementFactoryProvider.createElement_tag(tag, null);
    return e is Element && !(e is UnknownElement);
  }

  /**
   * Called by the DOM when this element has been inserted into the live
   * document.
   *
   * More information can be found in the
   * [Custom Elements](http://w3c.github.io/webcomponents/spec/custom/#dfn-attached-callback)
   * draft specification.
   */
  @Experimental()
  void attached() {
    // For the deprecation period, call the old callback.
    enteredView();
  }

  /**
   * Called by the DOM when this element has been removed from the live
   * document.
   *
   * More information can be found in the
   * [Custom Elements](http://w3c.github.io/webcomponents/spec/custom/#dfn-detached-callback)
   * draft specification.
   */
  @Experimental()
  void detached() {
    // For the deprecation period, call the old callback.
    leftView();
  }

  /** *Deprecated*: override [attached] instead. */
  @Experimental()
  @deprecated
  void enteredView() {}

  /** *Deprecated*: override [detached] instead. */
  @Experimental()
  @deprecated
  void leftView() {}

  /**
   * Creates a new AnimationEffect object whose target element is the object
   * on which the method is called, and calls the play() method of the
   * AnimationTimeline object of the document timeline of the node document
   * of the element, passing the newly created AnimationEffect as the argument
   * to the method. Returns an AnimationPlayer for the effect.
   *
   * Examples
   *
   *     var animation = elem.animate([{"opacity": 75}, {"opacity": 0}], 200);
   *
   *     var animation = elem.animate([
   *       {"transform": "translate(100px, -100%)"},
   *       {"transform" : "translate(400px, 500px)"}
   *     ], 1500);
   *
   * The [frames] parameter is an Iterable<Map>, where the
   * map entries specify CSS animation effects. The
   * [timing] paramter can be a double, representing the number of milliseconds
   * for the transition, or a Map with fields corresponding to those
   * of the [Timing] object.
  **/
  @Experimental()
  @SupportedBrowser(SupportedBrowser.CHROME, '36')
  AnimationPlayer animate(Iterable<Map<String, dynamic>> frames, [timing]) {
    if (frames is! Iterable || !(frames.every((x) => x is Map))) {
      throw new ArgumentError("The frames parameter should be a List of Maps "
          "with frame information");
    }
    var convertedFrames = frames;
    if (convertedFrames is Iterable) {
<<<<<<< HEAD
      convertedFrames = convertDartToNative_List(
          frames.map(convertDartToNative_Dictionary).toList());
=======
$if DART2JS
      convertedFrames = frames.map(convertDartToNative_Dictionary).toList();
$else
      convertedFrames = convertDartToNative_List(
          frames.map(convertDartToNative_Dictionary).toList());
$endif
>>>>>>> 3e5214ab
    }
    var convertedTiming = timing;
    if (convertedTiming is Map) {
      convertedTiming = convertDartToNative_Dictionary(convertedTiming);
    }
    return convertedTiming == null
      ? _animate(convertedFrames)
      : _animate(convertedFrames, convertedTiming);
  }

$if DART2JS
  @DomName('Element.animate')
  @JSName('animate')
  @Experimental() // untriaged
  AnimationPlayer _animate(Object effect, [timing]) native;
$endif
  /**
   * Called by the DOM whenever an attribute on this has been changed.
   */
  void attributeChanged(String name, String oldValue, String newValue) {}

  // Hooks to support custom WebComponents.

$if DART2JS
  @Creates('Null')  // Set from Dart code; does not instantiate a native type.
$endif
  Element _xtag;

  /**
   * Experimental support for [web components][wc]. This field stores a
   * reference to the component implementation. It was inspired by Mozilla's
   * [x-tags][] project. Please note: in the future it may be possible to
   * `extend Element` from your class, in which case this field will be
   * deprecated.
   *
   * If xtag has not been set, it will simply return `this` [Element].
   *
   * [wc]: http://dvcs.w3.org/hg/webcomponents/raw-file/tip/explainer/index.html
   * [x-tags]: http://x-tags.org/
   */
  // Note: return type is `dynamic` for convenience to suppress warnings when
  // members of the component are used. The actual type is a subtype of Element.
  get xtag => _xtag != null ? _xtag : this;

  set xtag(Element value) {
    _xtag = value;
  }

  @DomName('Element.localName')
  @DocsEditable()
$if DART2JS
  @Returns('String')
  // Non-null for Elements.
  String get localName => JS('String', '#', _localName);
$else
  String get localName => _localName;
$endif

  /**
   * A URI that identifies the XML namespace of this element.
   *
   * `null` if no namespace URI is specified.
   *
   * ## Other resources
   *
   * * [Node.namespaceURI]
   * (http://www.w3.org/TR/DOM-Level-3-Core/core.html#ID-NodeNSname) from W3C.
   */
  @DomName('Element.namespaceUri')
  String get namespaceUri => _namespaceUri;

  /**
   * The string representation of this element.
   *
   * This is equivalent to reading the [localName] property.
   */
  String toString() => localName;

  /**
   * Scrolls this element into view.
   *
   * Only one of of the alignment options may be specified at a time.
   *
   * If no options are specified then this will attempt to scroll the minimum
   * amount needed to bring the element into view.
   *
   * Note that alignCenter is currently only supported on WebKit platforms. If
   * alignCenter is specified but not supported then this will fall back to
   * alignTop.
   *
   * See also:
   *
   * * [scrollIntoView](http://docs.webplatform.org/wiki/dom/methods/scrollIntoView)
   * * [scrollIntoViewIfNeeded](http://docs.webplatform.org/wiki/dom/methods/scrollIntoViewIfNeeded)
   */
  void scrollIntoView([ScrollAlignment alignment]) {
    var hasScrollIntoViewIfNeeded = true;
$if DART2JS
    hasScrollIntoViewIfNeeded =
        JS('bool', '!!(#.scrollIntoViewIfNeeded)', this);
$endif
    if (alignment == ScrollAlignment.TOP) {
      this._scrollIntoView(true);
    } else if (alignment == ScrollAlignment.BOTTOM) {
      this._scrollIntoView(false);
    } else if (hasScrollIntoViewIfNeeded) {
      if (alignment == ScrollAlignment.CENTER) {
        this._scrollIntoViewIfNeeded(true);
      } else {
        this._scrollIntoViewIfNeeded();
      }
    } else {
      this._scrollIntoView();
    }
  }

$if DART2JS
  /**
   * Static factory designed to expose `mousewheel` events to event
   * handlers that are not necessarily instances of [Element].
   *
   * See [EventStreamProvider] for usage information.
   */
  @DomName('Element.mouseWheelEvent')
  static const EventStreamProvider<WheelEvent> mouseWheelEvent =
      const _CustomEventStreamProvider<WheelEvent>(
        Element._determineMouseWheelEventType);

  static String _determineMouseWheelEventType(EventTarget e) => 'wheel';

  /**
   * Static factory designed to expose `transitionend` events to event
   * handlers that are not necessarily instances of [Element].
   *
   * See [EventStreamProvider] for usage information.
   */
  @DomName('Element.transitionEndEvent')
  static const EventStreamProvider<TransitionEvent> transitionEndEvent =
      const _CustomEventStreamProvider<TransitionEvent>(
        Element._determineTransitionEventType);

  static String _determineTransitionEventType(EventTarget e) {
    // Unfortunately the normal 'ontransitionend' style checks don't work here.
    if (Device.isWebKit) {
      return 'webkitTransitionEnd';
    } else if (Device.isOpera) {
      return 'oTransitionEnd';
    }
    return 'transitionend';
  }
  /**
   * Inserts text into the DOM at the specified location.
   *
   * To see the possible values for [where], read the doc for
   * [insertAdjacentHtml].
   *
   * See also:
   *
   * * [insertAdjacentHtml]
   */
  void insertAdjacentText(String where, String text) {
    if (JS('bool', '!!#.insertAdjacentText', this)) {
      _insertAdjacentText(where, text);
    } else {
      _insertAdjacentNode(where, new Text(text));
    }
  }

  @JSName('insertAdjacentText')
  void _insertAdjacentText(String where, String text) native;

$else
$endif

  /**
   * Parses text as an HTML fragment and inserts it into the DOM at the
   * specified location.
   *
   * The [where] parameter indicates where to insert the HTML fragment:
   *
   * * 'beforeBegin': Immediately before this element.
   * * 'afterBegin': As the first child of this element.
   * * 'beforeEnd': As the last child of this element.
   * * 'afterEnd': Immediately after this element.
   *
   *     var html = '<div class="something">content</div>';
   *     // Inserts as the first child
   *     document.body.insertAdjacentHtml('afterBegin', html);
   *     var createdElement = document.body.children[0];
   *     print(createdElement.classes[0]); // Prints 'something'
   *
   * See also:
   *
   * * [insertAdjacentText]
   * * [insertAdjacentElement]
   */
  void insertAdjacentHtml(String where, String html, {NodeValidator validator,
      NodeTreeSanitizer treeSanitizer}) {
      if (treeSanitizer is _TrustedHtmlTreeSanitizer) {
        _insertAdjacentHtml(where, html);
      } else {
        _insertAdjacentNode(where, createFragment(html,
            validator: validator, treeSanitizer: treeSanitizer));
      }
  }

$if DART2JS

  @JSName('insertAdjacentHTML')
  void _insertAdjacentHtml(String where, String text) native;

  /**
   * Inserts [element] into the DOM at the specified location.
   *
   * To see the possible values for [where], read the doc for
   * [insertAdjacentHtml].
   *
   * See also:
   *
   * * [insertAdjacentHtml]
   */
  Element insertAdjacentElement(String where, Element element) {
    if (JS('bool', '!!#.insertAdjacentElement', this)) {
      _insertAdjacentElement(where, element);
    } else {
      _insertAdjacentNode(where, element);
    }
    return element;
  }

  @JSName('insertAdjacentElement')
  void _insertAdjacentElement(String where, Element element) native;
$else
$endif

  void _insertAdjacentNode(String where, Node node) {
    switch (where.toLowerCase()) {
      case 'beforebegin':
        this.parentNode.insertBefore(node, this);
        break;
      case 'afterbegin':
        var first = this.nodes.length > 0 ? this.nodes[0] : null;
        this.insertBefore(node, first);
        break;
      case 'beforeend':
        this.append(node);
        break;
      case 'afterend':
        this.parentNode.insertBefore(node, this.nextNode);
        break;
      default:
        throw new ArgumentError("Invalid position ${where}");
    }
  }

$if DART2JS
  /**
   * Checks if this element matches the CSS selectors.
   */
  @Experimental()
  bool matches(String selectors) {
    if (JS('bool', '!!#.matches', this)) {
      return JS('bool', '#.matches(#)', this, selectors);
    } else if (JS('bool', '!!#.webkitMatchesSelector', this)) {
      return JS('bool', '#.webkitMatchesSelector(#)', this, selectors);
    } else if (JS('bool', '!!#.mozMatchesSelector', this)) {
      return JS('bool', '#.mozMatchesSelector(#)', this, selectors);
    } else if (JS('bool', '!!#.msMatchesSelector', this)) {
      return JS('bool', '#.msMatchesSelector(#)', this, selectors);
    } else if (JS('bool', '!!#.oMatchesSelector', this)) {
      return JS('bool', '#.oMatchesSelector(#)', this, selectors);
    } else {
      throw new UnsupportedError("Not supported on this platform");
    }
  }
$else
$endif

  /** Checks if this element or any of its parents match the CSS selectors. */
  @Experimental()
  bool matchesWithAncestors(String selectors) {
    var elem = this;
    do {
      if (elem.matches(selectors)) return true;
      elem = elem.parent;
    } while(elem != null);
    return false;
  }

$if DART2JS
  /**
   * Creates a new shadow root for this shadow host.
   *
   * ## Other resources
   *
   * * [Shadow DOM 101]
   * (http://www.html5rocks.com/en/tutorials/webcomponents/shadowdom/)
   * from HTML5Rocks.
   * * [Shadow DOM specification]
   * (http://www.w3.org/TR/shadow-dom/) from W3C.
   */
  @DomName('Element.createShadowRoot')
  @SupportedBrowser(SupportedBrowser.CHROME, '25')
  @Experimental()
  ShadowRoot createShadowRoot() {
    return JS('ShadowRoot',
      '(#.createShadowRoot || #.webkitCreateShadowRoot).call(#)',
      this, this, this);
  }

  /**
   * The shadow root of this shadow host.
   *
   * ## Other resources
   *
   * * [Shadow DOM 101]
   * (http://www.html5rocks.com/en/tutorials/webcomponents/shadowdom/)
   * from HTML5Rocks.
   * * [Shadow DOM specification]
   * (http://www.w3.org/TR/shadow-dom/) from W3C.
   */
  @DomName('Element.shadowRoot')
  @SupportedBrowser(SupportedBrowser.CHROME, '25')
  @Experimental()
  ShadowRoot get shadowRoot =>
      JS('ShadowRoot|Null', '#.shadowRoot || #.webkitShadowRoot', this, this);
$endif

  /**
   * Access this element's content position.
   *
   * This returns a rectangle with the dimenions actually available for content
   * in this element, in pixels, regardless of this element's box-sizing
   * property. Unlike [getBoundingClientRect], the dimensions of this rectangle
   * will return the same numerical height if the element is hidden or not.
   *
   * _Important_ _note_: use of this method _will_ perform CSS calculations that
   * can trigger a browser reflow. Therefore, use of this property _during_ an
   * animation frame is discouraged. See also:
   * [Browser Reflow](https://developers.google.com/speed/articles/reflow)
   */
  @Experimental()
  CssRect get contentEdge => new _ContentCssRect(this);

  /**
   * Access the dimensions and position of this element's content + padding box.
   *
   * This returns a rectangle with the dimenions actually available for content
   * in this element, in pixels, regardless of this element's box-sizing
   * property. Unlike [getBoundingClientRect], the dimensions of this rectangle
   * will return the same numerical height if the element is hidden or not. This
   * can be used to retrieve jQuery's
   * [innerHeight](http://api.jquery.com/innerHeight/) value for an element.
   * This is also a rectangle equalling the dimensions of clientHeight and
   * clientWidth.
   *
   * _Important_ _note_: use of this method _will_ perform CSS calculations that
   * can trigger a browser reflow. Therefore, use of this property _during_ an
   * animation frame is discouraged. See also:
   * [Browser Reflow](https://developers.google.com/speed/articles/reflow)
   */
  @Experimental()
  CssRect get paddingEdge => new _PaddingCssRect(this);

  /**
   * Access the dimensions and position of this element's content + padding +
   * border box.
   *
   * This returns a rectangle with the dimenions actually available for content
   * in this element, in pixels, regardless of this element's box-sizing
   * property. Unlike [getBoundingClientRect], the dimensions of this rectangle
   * will return the same numerical height if the element is hidden or not. This
   * can be used to retrieve jQuery's
   * [outerHeight](http://api.jquery.com/outerHeight/) value for an element.
   *
   * _Important_ _note_: use of this method _will_ perform CSS calculations that
   * can trigger a browser reflow. Therefore, use of this property _during_ an
   * animation frame is discouraged. See also:
   * [Browser Reflow](https://developers.google.com/speed/articles/reflow)
   */
  @Experimental()
  CssRect get borderEdge => new _BorderCssRect(this);

  /**
   * Access the dimensions and position of this element's content + padding +
   * border + margin box.
   *
   * This returns a rectangle with the dimenions actually available for content
   * in this element, in pixels, regardless of this element's box-sizing
   * property. Unlike [getBoundingClientRect], the dimensions of this rectangle
   * will return the same numerical height if the element is hidden or not. This
   * can be used to retrieve jQuery's
   * [outerHeight](http://api.jquery.com/outerHeight/) value for an element.
   *
   * _Important_ _note_: use of this method will perform CSS calculations that
   * can trigger a browser reflow. Therefore, use of this property _during_ an
   * animation frame is discouraged. See also:
   * [Browser Reflow](https://developers.google.com/speed/articles/reflow)
   */
  @Experimental()
  CssRect get marginEdge => new _MarginCssRect(this);

  /**
   * Provides the coordinates of the element relative to the top of the
   * document.
   *
   * This method is the Dart equivalent to jQuery's
   * [offset](http://api.jquery.com/offset/) method.
   */
  @Experimental()
  Point get documentOffset => offsetTo(document.documentElement);

  /**
   * Provides the offset of this element's [borderEdge] relative to the
   * specified [parent].
   *
   * This is the Dart equivalent of jQuery's
   * [position](http://api.jquery.com/position/) method. Unlike jQuery's
   * position, however, [parent] can be any parent element of `this`,
   * rather than only `this`'s immediate [offsetParent]. If the specified
   * element is _not_ an offset parent or transitive offset parent to this
   * element, an [ArgumentError] is thrown.
   */
  @Experimental()
  Point offsetTo(Element parent) {
    return Element._offsetToHelper(this, parent);
  }

  static Point _offsetToHelper(Element current, Element parent) {
    // We're hopping from _offsetParent_ to offsetParent (not just parent), so
    // offsetParent, "tops out" at BODY. But people could conceivably pass in
    // the document.documentElement and I want it to return an absolute offset,
    // so we have the special case checking for HTML.
$if JSINTEROP
    bool sameAsParent = current == parent;
$else
    bool sameAsParent = identical(current, parent);
$endif
    bool foundAsParent = sameAsParent || parent.tagName == 'HTML';
    if (current == null || sameAsParent) {
      if (foundAsParent) return new Point(0, 0);
      throw new ArgumentError("Specified element is not a transitive offset "
          "parent of this element.");
    }
    Element parentOffset = current.offsetParent;
    Point p = Element._offsetToHelper(parentOffset, parent);
    return new Point(p.x + current.offsetLeft, p.y + current.offsetTop);
  }

  static HtmlDocument _parseDocument;
  static Range _parseRange;
  static NodeValidatorBuilder _defaultValidator;
  static _ValidatingTreeSanitizer _defaultSanitizer;

  /**
   * Create a DocumentFragment from the HTML fragment and ensure that it follows
   * the sanitization rules specified by the validator or treeSanitizer.
   *
   * If the default validation behavior is too restrictive then a new
   * NodeValidator should be created, either extending or wrapping a default
   * validator and overriding the validation APIs.
   *
   * The treeSanitizer is used to walk the generated node tree and sanitize it.
   * A custom treeSanitizer can also be provided to perform special validation
   * rules but since the API is more complex to implement this is discouraged.
   *
   * The returned tree is guaranteed to only contain nodes and attributes which
   * are allowed by the provided validator.
   *
   * See also:
   *
   * * [NodeValidator]
   * * [NodeTreeSanitizer]
   */
  DocumentFragment createFragment(String html,
      {NodeValidator validator, NodeTreeSanitizer treeSanitizer}) {
    if (treeSanitizer == null) {
      if (validator == null) {
        if (_defaultValidator == null) {
          _defaultValidator = new NodeValidatorBuilder.common();
        }
        validator = _defaultValidator;
      }
      if (_defaultSanitizer == null) {
        _defaultSanitizer = new _ValidatingTreeSanitizer(validator);
      } else {
        _defaultSanitizer.validator = validator;
      }
      treeSanitizer = _defaultSanitizer;
    } else if (validator != null) {
      throw new ArgumentError(
          'validator can only be passed if treeSanitizer is null');
    }

    if (_parseDocument == null) {
      _parseDocument = document.implementation.createHtmlDocument('');
      _parseRange = _parseDocument.createRange();

      // Workaround for Safari bug. Was also previously Chrome bug 229142
      // - URIs are not resolved in new doc.
      var base = _parseDocument.createElement('base');
      base.href = document.baseUri;
      _parseDocument.head.append(base);
    }
    var contextElement;
    if (this is BodyElement) {
      contextElement = _parseDocument.body;
    } else {
      contextElement = _parseDocument.createElement(tagName);
      _parseDocument.body.append(contextElement);
    }
    var fragment;
    if (Range.supportsCreateContextualFragment &&
        _canBeUsedToCreateContextualFragment) {
      _parseRange.selectNodeContents(contextElement);
      fragment = _parseRange.createContextualFragment(html);
    } else {
      contextElement._innerHtml = html;

      fragment = _parseDocument.createDocumentFragment();
      while (contextElement.firstChild != null) {
        fragment.append(contextElement.firstChild);
      }
    }
    if (contextElement != _parseDocument.body) {
      contextElement.remove();
    }

    treeSanitizer.sanitizeTree(fragment);
    // Copy the fragment over to the main document (fix for 14184)
    document.adoptNode(fragment);

    return fragment;
  }

  /** Test if createContextualFragment is supported for this element type */
  bool get _canBeUsedToCreateContextualFragment =>
      !_cannotBeUsedToCreateContextualFragment;

  /** Test if createContextualFragment is NOT supported for this element type */
  bool get _cannotBeUsedToCreateContextualFragment =>
      _tagsForWhichCreateContextualFragmentIsNotSupported.contains(tagName);

  /**
   * A hard-coded list of the tag names for which createContextualFragment
   * isn't supported.
   */
  static const _tagsForWhichCreateContextualFragmentIsNotSupported =
      const ['HEAD', 'AREA',
      'BASE', 'BASEFONT', 'BR', 'COL', 'COLGROUP', 'EMBED', 'FRAME', 'FRAMESET',
      'HR', 'IMAGE', 'IMG', 'INPUT', 'ISINDEX', 'LINK', 'META', 'PARAM',
      'SOURCE', 'STYLE', 'TITLE', 'WBR'];

  /**
   * Parses the HTML fragment and sets it as the contents of this element.
   *
   * This uses the default sanitization behavior to sanitize the HTML fragment,
   * use [setInnerHtml] to override the default behavior.
   */
  set innerHtml(String html) {
    this.setInnerHtml(html);
  }

  /**
   * Parses the HTML fragment and sets it as the contents of this element.
   * This ensures that the generated content follows the sanitization rules
   * specified by the validator or treeSanitizer.
   *
   * If the default validation behavior is too restrictive then a new
   * NodeValidator should be created, either extending or wrapping a default
   * validator and overriding the validation APIs.
   *
   * The treeSanitizer is used to walk the generated node tree and sanitize it.
   * A custom treeSanitizer can also be provided to perform special validation
   * rules but since the API is more complex to implement this is discouraged.
   *
   * The resulting tree is guaranteed to only contain nodes and attributes which
   * are allowed by the provided validator.
   *
   * See also:
   *
   * * [NodeValidator]
   * * [NodeTreeSanitizer]
   */
  void setInnerHtml(String html,
    {NodeValidator validator, NodeTreeSanitizer treeSanitizer}) {
    text = null;
    if (treeSanitizer is _TrustedHtmlTreeSanitizer) {
      _innerHtml = html;
    } else {
      append(createFragment(
          html, validator: validator, treeSanitizer: treeSanitizer));
    }
  }
  String get innerHtml => _innerHtml;

  /**
   * This is an ease-of-use accessor for event streams which should only be
   * used when an explicit accessor is not available.
   */
  ElementEvents get on => new ElementEvents(this);

  /**
   * Verify if any of the attributes that we use in the sanitizer look unexpected,
   * possibly indicating DOM clobbering attacks.
   *
   * Those attributes are: attributes, lastChild, children, previousNode and tagName.
   */
$if DART2JS
  static bool _hasCorruptedAttributes(Element element) {
     return JS('bool', r'''
       (function(element) {
         if (!(element.attributes instanceof NamedNodeMap)) {
	   return true;
	 }
	 var childNodes = element.childNodes;
	 if (element.lastChild &&
	     element.lastChild !== childNodes[childNodes.length -1]) {
	   return true;
	 }
	 if (element.children) { // On Safari, children can apparently be null.
  	   if (!((element.children instanceof HTMLCollection) ||
               (element.children instanceof NodeList))) {
	     return true;
	   }
	 }
         var length = 0;
         if (element.children) {
           length = element.children.length;
         }
         for (var i = 0; i < length; i++) {
           var child = element.children[i];
           // On IE it seems like we sometimes don't see the clobbered attribute,
           // perhaps as a result of an over-optimization. Also use another route
           // to check of attributes, children, or lastChild are clobbered. It may
           // seem silly to check children as we rely on children to do this iteration,
           // but it seems possible that the access to children might see the real thing,
           // allowing us to check for clobbering that may show up in other accesses.
           if (child["id"] == 'attributes' || child["name"] == 'attributes' ||
               child["id"] == 'lastChild'  || child["name"] == 'lastChild' ||
               child["id"] == 'children' || child["name"] == 'children') {
             return true;
           }
         }
	 return false;
          })(#)''', element);
  }

  /// A secondary check for corruption, needed on IE
  static bool _hasCorruptedAttributesAdditionalCheck(Element element) {
    return JS('bool', r'!(#.attributes instanceof NamedNodeMap)', element);
  }
$else

  static var _namedNodeMap = js.context["NamedNodeMap"];
  static var _htmlCollection = js.context["HTMLCollection"];
  static var _nodeList = js.context["NodeList"];

  static bool _hasCorruptedAttributes(Element element) {
    var attributes = unwrap_jso(element)["attributes"];
    if (!attributes.instanceof(_namedNodeMap)) {
      return true;
    }
    var childNodes = unwrap_jso(element.childNodes);
    var length = childNodes["length"];
    var lastChild = unwrap_jso(element.lastChild);
    if (null != lastChild &&
        lastChild != childNodes[length - 1]) {
      return true;
    }
    var children = unwrap_jso(element._children);
    if (null != children) { // On Safari, children can apparently be null.
      if (!children.instanceof(_htmlCollection) ||
          children.instanceof(_nodeList)) {
	return true;
      }
    }
    return false;
  }
<<<<<<< HEAD
$endif

  String get _safeTagName {
    String result = 'element tag unavailable';
    try {
      if (tagName is String) {
        result = tagName;
=======

  /// A secondary check for corruption, needed on IE
  static bool _hasCorruptedAttributesAdditionalCheck(Element element) => false;
$endif

  static String _safeTagName(element) {
    String result = 'element tag unavailable';
    try {
      if (element.tagName is String) {
        result = element.tagName;
>>>>>>> 3e5214ab
      }
    } catch (e) {}
    return result;
  }

$if DART2JS
  @DomName('Element.offsetHeight')
  @DocsEditable()
  int get offsetHeight => JS('num', '#.offsetHeight', this).round();

  @DomName('Element.offsetLeft')
  @DocsEditable()
  int get offsetLeft => JS('num', '#.offsetLeft', this).round();

  @DomName('Element.offsetTop')
  @DocsEditable()
  int get offsetTop => JS('num', '#.offsetTop', this).round();

  @DomName('Element.offsetWidth')
  @DocsEditable()
  int get offsetWidth => JS('num', '#.offsetWidth', this).round();

  @DomName('Element.clientHeight')
  @DocsEditable()
  int get clientHeight => JS('num', '#.clientHeight', this).round();

  @DomName('Element.clientLeft')
  @DocsEditable()
  int get clientLeft => JS('num', '#.clientLeft', this).round();

  @DomName('Element.clientTop')
  @DocsEditable()
  int get clientTop => JS('num', '#.clientTop', this).round();

  @DomName('Element.clientWidth')
  @DocsEditable()
  int get clientWidth => JS('num', '#.clientWidth', this).round();

  @DomName('Element.scrollHeight')
  @DocsEditable()
  int get scrollHeight => JS('num', '#.scrollHeight', this).round();

  @DomName('Element.scrollLeft')
  @DocsEditable()
  int get scrollLeft => JS('num', '#.scrollLeft', this).round();

  @DomName('Element.scrollLeft')
  @DocsEditable()
  set scrollLeft(int value) {
    JS("void", "#.scrollLeft = #", this, value.round());
  }

  @DomName('Element.scrollTop')
  @DocsEditable()
  int get scrollTop => JS('num', '#.scrollTop', this).round();

  @DomName('Element.scrollTop')
  @DocsEditable()
  set scrollTop(int value) {
    JS("void", "#.scrollTop = #", this, value.round());
  }

  @DomName('Element.scrollWidth')
  @DocsEditable()
  int get scrollWidth => JS('num', '#.scrollWidth', this).round();

$else
  $if JSINTEROP
  // Need to explicitly delegate because Element is no longer abstract for Dartium.
  bool get isContentEditable => _blink.BlinkHTMLElement.instance.isContentEditable_Getter_(unwrap_jso(this));
  void click() => _blink.BlinkHTMLElement.instance.click_Callback_0_(unwrap_jso(this));

  @DomName('Element.offsetHeight')
  @DocsEditable()
  int get offsetHeight => _blink.BlinkElement.instance.offsetHeight_Getter_(unwrap_jso(this)).round();

  @DomName('Element.offsetLeft')
  @DocsEditable()
  int get offsetLeft => _blink.BlinkElement.instance.offsetLeft_Getter_(unwrap_jso(this)).round();

  @DomName('Element.offsetTop')
  @DocsEditable()
  int get offsetTop => _blink.BlinkElement.instance.offsetTop_Getter_(unwrap_jso(this)).round();

  @DomName('Element.offsetWidth')
  @DocsEditable()
  int get offsetWidth => _blink.BlinkElement.instance.offsetWidth_Getter_(unwrap_jso(this)).round();

  @DomName('Element.clientHeight')
  @DocsEditable()
  int get clientHeight => _blink.BlinkElement.instance.clientHeight_Getter_(unwrap_jso(this)).round();

  @DomName('Element.clientLeft')
  @DocsEditable()
  int get clientLeft => _blink.BlinkElement.instance.clientLeft_Getter_(unwrap_jso(this)).round();

  @DomName('Element.clientTop')
  @DocsEditable()
  int get clientTop => _blink.BlinkElement.instance.clientTop_Getter_(unwrap_jso(this)).round();

  @DomName('Element.clientWidth')
  @DocsEditable()
  int get clientWidth => _blink.BlinkElement.instance.clientWidth_Getter_(unwrap_jso(this)).round();

  @DomName('Element.scrollHeight')
  @DocsEditable()
  int get scrollHeight => _blink.BlinkElement.instance.scrollHeight_Getter_(unwrap_jso(this)).round();

  @DomName('Element.scrollLeft')
  @DocsEditable()
  int get scrollLeft => _blink.BlinkElement.instance.scrollLeft_Getter_(unwrap_jso(this)).round();

  @DomName('Element.scrollLeft')
  @DocsEditable()
  set scrollLeft(int value) => _blink.BlinkElement.instance.scrollLeft_Setter_(unwrap_jso(this), value.round());

  @DomName('Element.scrollTop')
  @DocsEditable()
  int get scrollTop => _blink.BlinkElement.instance.scrollTop_Getter_(unwrap_jso(this)).round();

  @DomName('Element.scrollTop')
  @DocsEditable()
  set scrollTop(int value) => _blink.BlinkElement.instance.scrollTop_Setter_(unwrap_jso(this), value.round());

  @DomName('Element.scrollWidth')
  @DocsEditable()
  int get scrollWidth => _blink.BlinkElement.instance.scrollWidth_Getter_(unwrap_jso(this)).round();
  $else
  @DomName('Element.offsetHeight')
  @DocsEditable()
  int get offsetHeight => _blink.BlinkElement.offsetHeight_Getter(this).round();

  @DomName('Element.offsetLeft')
  @DocsEditable()
  int get offsetLeft => _blink.BlinkElement.offsetLeft_Getter(this).round();

  @DomName('Element.offsetTop')
  @DocsEditable()
  int get offsetTop => _blink.BlinkElement.offsetTop_Getter(this).round();

  @DomName('Element.offsetWidth')
  @DocsEditable()
  int get offsetWidth => _blink.BlinkElement.offsetWidth_Getter(this).round();

  @DomName('Element.clientHeight')
  @DocsEditable()
  int get clientHeight => _blink.BlinkElement.clientHeight_Getter(this).round();

  @DomName('Element.clientLeft')
  @DocsEditable()
  int get clientLeft => _blink.BlinkElement.clientLeft_Getter(this).round();

  @DomName('Element.clientTop')
  @DocsEditable()
  int get clientTop => _blink.BlinkElement.clientTop_Getter(this).round();

  @DomName('Element.clientWidth')
  @DocsEditable()
  int get clientWidth => _blink.BlinkElement.clientWidth_Getter(this).round();

  @DomName('Element.scrollHeight')
  @DocsEditable()
  int get scrollHeight => _blink.BlinkElement.scrollHeight_Getter(this).round();

  @DomName('Element.scrollLeft')
  @DocsEditable()
  int get scrollLeft => _blink.BlinkElement.scrollLeft_Getter(this).round();

  @DomName('Element.scrollLeft')
  @DocsEditable()
  set scrollLeft(int value) => _blink.BlinkElement.scrollLeft_Setter(this, value.round());

  @DomName('Element.scrollTop')
  @DocsEditable()
  int get scrollTop => _blink.BlinkElement.scrollTop_Getter(this).round();

  @DomName('Element.scrollTop')
  @DocsEditable()
  set scrollTop(int value) => _blink.BlinkElement.scrollTop_Setter(this, value.round());

  @DomName('Element.scrollWidth')
  @DocsEditable()
  int get scrollWidth => _blink.BlinkElement.scrollWidth_Getter(this).round();
  $endif
$endif

$!MEMBERS
}


class _ElementFactoryProvider {

  @DomName('Document.createElement')
$if DART2JS
  // Optimization to improve performance until the dart2js compiler inlines this
  // method.
  static dynamic createElement_tag(String tag, String typeExtension) {
    // Firefox may return a JS function for some types (Embed, Object).
    if (typeExtension != null) {
      return JS('Element|=Object', 'document.createElement(#, #)',
          tag, typeExtension);
    }
    // Should be able to eliminate this and just call the two-arg version above
    // with null typeExtension, but Chrome treats the tag as case-sensitive if
    // typeExtension is null.
    // https://code.google.com/p/chromium/issues/detail?id=282467
    return JS('Element|=Object', 'document.createElement(#)', tag);
  }

$else
  static Element createElement_tag(String tag, String typeExtension) =>
      document.createElement(tag, typeExtension);
$endif
}


/**
 * Options for Element.scrollIntoView.
 */
class ScrollAlignment {
  final _value;
  const ScrollAlignment._internal(this._value);
  toString() => 'ScrollAlignment.$_value';

  /// Attempt to align the element to the top of the scrollable area.
  static const TOP = const ScrollAlignment._internal('TOP');
  /// Attempt to center the element in the scrollable area.
  static const CENTER = const ScrollAlignment._internal('CENTER');
  /// Attempt to align the element to the bottom of the scrollable area.
  static const BOTTOM = const ScrollAlignment._internal('BOTTOM');
}<|MERGE_RESOLUTION|>--- conflicted
+++ resolved
@@ -821,17 +821,12 @@
     }
     var convertedFrames = frames;
     if (convertedFrames is Iterable) {
-<<<<<<< HEAD
-      convertedFrames = convertDartToNative_List(
-          frames.map(convertDartToNative_Dictionary).toList());
-=======
 $if DART2JS
       convertedFrames = frames.map(convertDartToNative_Dictionary).toList();
 $else
       convertedFrames = convertDartToNative_List(
           frames.map(convertDartToNative_Dictionary).toList());
 $endif
->>>>>>> 3e5214ab
     }
     var convertedTiming = timing;
     if (convertedTiming is Map) {
@@ -1511,15 +1506,6 @@
     }
     return false;
   }
-<<<<<<< HEAD
-$endif
-
-  String get _safeTagName {
-    String result = 'element tag unavailable';
-    try {
-      if (tagName is String) {
-        result = tagName;
-=======
 
   /// A secondary check for corruption, needed on IE
   static bool _hasCorruptedAttributesAdditionalCheck(Element element) => false;
@@ -1530,7 +1516,6 @@
     try {
       if (element.tagName is String) {
         result = element.tagName;
->>>>>>> 3e5214ab
       }
     } catch (e) {}
     return result;
