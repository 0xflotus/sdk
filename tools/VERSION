--- conflicted
+++ resolved
@@ -23,18 +23,9 @@
 #  * Making cherry-picks to stable channel
 #     - increase PATCH by 1
 #
-<<<<<<< HEAD
 CHANNEL stable
-MAJOR 1
-MINOR 24
-PATCH 3
-PRERELEASE 0
-PRERELEASE_PATCH 0
-=======
-CHANNEL dev
 MAJOR 2
 MINOR 0
 PATCH 0
-PRERELEASE 69
-PRERELEASE_PATCH 5
->>>>>>> 95919cec
+PRERELEASE 0
+PRERELEASE_PATCH 0