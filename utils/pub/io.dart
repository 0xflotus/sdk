// Copyright (c) 2012, the Dart project authors.  Please see the AUTHORS file
// for details. All rights reserved. Use of this source code is governed by a
// BSD-style license that can be found in the LICENSE file.

/// Helper functionality to make working with IO easier.
library io;

import 'dart:io';
import 'dart:isolate';
import 'dart:json';
import 'dart:uri';

import '../../pkg/path/lib/path.dart' as path;
import 'log.dart' as log;
import 'utils.dart';

bool _isGitInstalledCache;

/// The cached Git command.
String _gitCommandCache;

final NEWLINE_PATTERN = new RegExp("\r\n?|\n\r?");

<<<<<<< HEAD
/**
 * Joins a number of path string parts into a single path. Handles
 * platform-specific path separators. Parts can be [String], [Directory], or
 * [File] objects.
 */
=======
/// Joins a number of path string parts into a single path. Handles
/// platform-specific path separators. Parts can be [String], [Directory], or
/// [File] objects.
>>>>>>> 02594902
String join(part1, [part2, part3, part4, part5, part6, part7, part8]) {
  var parts = [part1, part2, part3, part4, part5, part6, part7, part8]
      .map((part) => part == null ? null : _getPath(part));

  return path.join(parts[0], parts[1], parts[2], parts[3], parts[4], parts[5],
      parts[6], parts[7]);
}

/// Gets the basename, the file name without any leading directory path, for
/// [file], which can either be a [String], [File], or [Directory].
String basename(file) => path.basename(_getPath(file));

/// Gets the the leading directory path for [file], which can either be a
/// [String], [File], or [Directory].
String dirname(file) => path.dirname(_getPath(file));

/// Splits [entry] into its individual components.
List<String> splitPath(entry) => path.split(_getPath(entry));

/// Returns whether or not [entry] is nested somewhere within [dir]. This just
/// performs a path comparison; it doesn't look at the actual filesystem.
bool isBeneath(entry, dir) {
  var relative = relativeTo(entry, dir);
  return !path.isAbsolute(relative) && splitPath(relative)[0] != '..';
}

/// Returns the path to [target] from [base].
String relativeTo(target, base) => path.relative(target, from: base);

<<<<<<< HEAD
/**
 * Asynchronously determines if [path], which can be a [String] file path, a
 * [File], or a [Directory] exists on the file system. Returns a [Future] that
 * completes with the result.
 */
=======
/// Asynchronously determines if [path], which can be a [String] file path, a
/// [File], or a [Directory] exists on the file system. Returns a [Future] that
/// completes with the result.
>>>>>>> 02594902
Future<bool> exists(path) {
  path = _getPath(path);
  return Futures.wait([fileExists(path), dirExists(path)]).transform((results) {
    return results[0] || results[1];
  });
}

/// Asynchronously determines if [file], which can be a [String] file path or a
/// [File], exists on the file system. Returns a [Future] that completes with
/// the result.
Future<bool> fileExists(file) {
  var path = _getPath(file);
  return log.ioAsync("Seeing if file $path exists.",
      new File(path).exists(),
      (exists) => "File $path ${exists ? 'exists' : 'does not exist'}.");
}

/// Reads the contents of the text file [file], which can either be a [String]
/// or a [File].
Future<String> readTextFile(file) {
  var path = _getPath(file);
  return log.ioAsync("Reading text file $path.",
      new File(path).readAsString(Encoding.UTF_8),
      (contents) {
        // Sanity check: don't spew a huge file.
        if (contents.length < 1024 * 1024) {
          return "Read $path. Contents:\n$contents";
        } else {
          return "Read ${contents.length} characters from $path.";
        }
      });
}

/// Creates [file] (which can either be a [String] or a [File]), and writes
/// [contents] to it. Completes when the file is written and closed.
///
/// If [dontLogContents] is true, the contents of the file will never be logged.
Future<File> writeTextFile(file, String contents, {dontLogContents: false}) {
  var path = _getPath(file);
  file = new File(path);

  // Sanity check: don't spew a huge file.
  log.io("Writing ${contents.length} characters to text file $path.");
  if (!dontLogContents && contents.length < 1024 * 1024) {
    log.fine("Contents:\n$contents");
  }

  return file.open(FileMode.WRITE).chain((opened) {
    return opened.writeString(contents).chain((ignore) {
        return opened.close().transform((_) {
          log.fine("Wrote text file $path.");
          return file;
        });
    });
  });
}

/// Asynchronously deletes [file], which can be a [String] or a [File]. Returns
/// a [Future] that completes when the deletion is done.
Future<File> deleteFile(file) {
  var path = _getPath(file);
  return log.ioAsync("delete file $path",
      new File(path).delete());
}

/// Writes [stream] to a new file at [path], which may be a [String] or a
/// [File]. Will replace any file already at that path. Completes when the file
/// is done being written.
Future<File> createFileFromStream(InputStream stream, path) {
  path = _getPath(path);

  log.io("Creating $path from stream.");

  var completer = new Completer<File>();
  var file = new File(path);
  var outputStream = file.openOutputStream();
  stream.pipe(outputStream);

  outputStream.onClosed = () {
    log.fine("Created $path from stream.");
    completer.complete(file);
  };

  // TODO(nweiz): remove this when issue 4061 is fixed.
  var stackTrace;
  try {
    throw "";
  } catch (_, localStackTrace) {
    stackTrace = localStackTrace;
  }

  completeError(error) {
    if (!completer.isComplete) {
      completer.completeException(error, stackTrace);
    } else {
      log.fine("Got error after stream was closed: $error");
    }
  }

  stream.onError = completeError;
  outputStream.onError = completeError;

  return completer.future;
}

/// Creates a directory [dir]. Returns a [Future] that completes when the
/// directory is created.
Future<Directory> createDir(dir) {
  dir = _getDirectory(dir);
  return log.ioAsync("create directory ${dir.path}",
      dir.create());
}

/// Ensures that [path] and all its parent directories exist. If they don't
/// exist, creates them. Returns a [Future] that completes once all the
/// directories are created.
Future<Directory> ensureDir(path) {
  path = _getPath(path);
  log.fine("Ensuring directory $path exists.");
  if (path == '.') return new Future.immediate(new Directory('.'));

  return dirExists(path).chain((exists) {
    if (exists) {
      log.fine("Directory $path already exists.");
      return new Future.immediate(new Directory(path));
    }

    return ensureDir(dirname(path)).chain((_) {
      var completer = new Completer<Directory>();
      var future = createDir(path);
      future.handleException((error) {
        if (error is! DirectoryIOException) return false;
        // Error 17 means the directory already exists (or 183 on Windows).
        if (error.osError.errorCode != 17 &&
            error.osError.errorCode != 183) {
          log.fine("Got 'already exists' error when creating directory.");
          return false;
        }

        completer.complete(_getDirectory(path));
        return true;
      });
      future.then(completer.complete);
      return completer.future;
    });
  });
}

/// Creates a temp directory whose name will be based on [dir] with a unique
/// suffix appended to it. If [dir] is not provided, a temp directory will be
/// created in a platform-dependent temporary location. Returns a [Future] that
/// completes when the directory is created.
Future<Directory> createTempDir([dir = '']) {
  dir = _getDirectory(dir);
  return log.ioAsync("create temp directory ${dir.path}",
      dir.createTemp());
}

/// Asynchronously recursively deletes [dir], which can be a [String] or a
/// [Directory]. Returns a [Future] that completes when the deletion is done.
Future<Directory> deleteDir(dir) {
  dir = _getDirectory(dir);

  return _attemptRetryable(() => log.ioAsync("delete directory ${dir.path}",
      dir.delete(recursive: true)));
}

/// Asynchronously lists the contents of [dir], which can be a [String]
/// directory path or a [Directory]. If [recursive] is `true`, lists
/// subdirectory contents (defaults to `false`). If [includeHiddenFiles] is
/// `true`, includes files and directories beginning with `.` (defaults to
/// `false`).
///
/// If [dir] is a string, the returned paths are guaranteed to begin with it.
Future<List<String>> listDir(dir,
    {bool recursive: false, bool includeHiddenFiles: false}) {
  Future<List<String>> doList(Directory dir, Set<String> listedDirectories) {
    var contents = <String>[];
    var completer = new Completer<List<String>>();

    // Avoid recursive symlinks.
    var resolvedPath = new File(dir.path).fullPathSync();
    if (listedDirectories.contains(resolvedPath)) {
      return new Future.immediate([]);
    }
    listedDirectories = new Set<String>.from(listedDirectories);
    listedDirectories.add(resolvedPath);

    log.io("Listing directory ${dir.path}.");
    var lister = dir.list();

    lister.onDone = (done) {
      // TODO(rnystrom): May need to sort here if it turns out onDir and onFile
      // aren't guaranteed to be called in a certain order. So far, they seem to.
      if (done) {
        log.fine("Listed directory ${dir.path}:\n"
                  "${Strings.join(contents, '\n')}");
        completer.complete(contents);
      }
    };

    // TODO(nweiz): remove this when issue 4061 is fixed.
    var stackTrace;
    try {
      throw "";
    } catch (_, localStackTrace) {
      stackTrace = localStackTrace;
    }

    var children = [];
    lister.onError = (error) => completer.completeException(error, stackTrace);
    lister.onDir = (file) {
      if (!includeHiddenFiles && basename(file).startsWith('.')) return;
      file = join(dir, basename(file));
      contents.add(file);

      // TODO(nweiz): don't manually recurse once issue 7358 is fixed. Note that
      // once we remove the manual recursion, we'll need to explicitly filter
      // out files in hidden directories.
      if (recursive) {
        children.add(doList(new Directory(file), listedDirectories));
      }
    };
    lister.onFile = (file) {
      if (!includeHiddenFiles && basename(file).startsWith('.')) return;
      contents.add(join(dir, basename(file)));
    };

    return completer.future.chain((contents) {
      return Futures.wait(children).transform((childContents) {
        contents.addAll(flatten(childContents));
        return contents;
      });
    });
  }

  return doList(_getDirectory(dir), new Set<String>());
}

/// Asynchronously determines if [dir], which can be a [String] directory path
/// or a [Directory], exists on the file system. Returns a [Future] that
/// completes with the result.
Future<bool> dirExists(dir) {
  dir = _getDirectory(dir);
  return log.ioAsync("Seeing if directory ${dir.path} exists.",
      dir.exists(),
      (exists) => "Directory ${dir.path} "
                  "${exists ? 'exists' : 'does not exist'}.");
}

/// "Cleans" [dir]. If that directory already exists, it will be deleted. Then a
/// new empty directory will be created. Returns a [Future] that completes when
/// the new clean directory is created.
Future<Directory> cleanDir(dir) {
  return dirExists(dir).chain((exists) {
    if (exists) {
      // Delete it first.
      return deleteDir(dir).chain((_) => createDir(dir));
    } else {
      // Just create it.
      return createDir(dir);
    }
  });
}

/// Renames (i.e. moves) the directory [from] to [to]. Returns a [Future] with
/// the destination directory.
Future<Directory> renameDir(from, String to) {
  from = _getDirectory(from);
  log.io("Renaming directory ${from.path} to $to.");

  return _attemptRetryable(() => from.rename(to)).transform((dir) {
    log.fine("Renamed directory ${from.path} to $to.");
    return dir;
  });
}

/// On Windows, we sometimes get failures where the directory is still in use
/// when we try to do something with it. This is usually because the OS hasn't
/// noticed yet that a process using that directory has closed. To be a bit
/// more resilient, we wait and retry a few times.
///
/// Takes a [callback] which returns a future for the operation being attempted.
/// If that future completes with an error, it will slepp and then [callback]
/// will be invoked again to retry the operation. It will try a few times before
/// giving up.
Future _attemptRetryable(Future callback()) {
  // Only do lame retry logic on Windows.
  if (Platform.operatingSystem != 'windows') return callback();

  var attempts = 0;
  makeAttempt(_) {
    attempts++;
    return callback().transformException((e) {
      if (attempts >= 10) {
        throw 'Could not complete operation. Gave up after $attempts attempts.';
      }

      // Wait a bit and try again.
      log.fine("Operation failed, retrying (attempt $attempts).");
      return sleep(500).chain(makeAttempt);
    });
  }

  return makeAttempt(null);
}

/// Creates a new symlink that creates an alias from [from] to [to], both of
/// which can be a [String], [File], or [Directory]. Returns a [Future] which
/// completes to the symlink file (i.e. [to]).
Future<File> createSymlink(from, to) {
  from = _getPath(from);
  to = _getPath(to);

  log.fine("Create symlink $from -> $to.");

  var command = 'ln';
  var args = ['-s', from, to];

  if (Platform.operatingSystem == 'windows') {
    // Call mklink on Windows to create an NTFS junction point. Only works on
    // Vista or later. (Junction points are available earlier, but the "mklink"
    // command is not.) I'm using a junction point (/j) here instead of a soft
    // link (/d) because the latter requires some privilege shenanigans that
    // I'm not sure how to specify from the command line.
    command = 'mklink';
    args = ['/j', to, from];
  }

  return runProcess(command, args).transform((result) {
    // TODO(rnystrom): Check exit code and output?
    return new File(to);
  });
}

/// Creates a new symlink that creates an alias from the `lib` directory of
/// package [from] to [to], both of which can be a [String], [File], or
/// [Directory]. Returns a [Future] which completes to the symlink file (i.e.
/// [to]). If [from] does not have a `lib` directory, this shows a warning if
/// appropriate and then does nothing.
Future<File> createPackageSymlink(String name, from, to,
    {bool isSelfLink: false}) {
  // See if the package has a "lib" directory.
  from = join(from, 'lib');
  return dirExists(from).chain((exists) {
    log.fine("Creating ${isSelfLink ? "self" : ""}link for package '$name'.");
    if (exists) return createSymlink(from, to);

    // It's OK for the self link (i.e. the root package) to not have a lib
    // directory since it may just be a leaf application that only has
    // code in bin or web.
    if (!isSelfLink) {
      log.warning('Warning: Package "$name" does not have a "lib" directory so '
                  'you will not be able to import any libraries from it.');
    }

    return new Future.immediate(to);
  });
}

/// Given [entry] which may be a [String], [File], or [Directory] relative to
/// the current working directory, returns its full canonicalized path.
String getFullPath(entry) => path.absolute(_getPath(entry));

/// Returns whether or not [entry] is an absolute path.
bool isAbsolute(entry) => path.isAbsolute(_getPath(entry));

/// Resolves [target] relative to the location of pub.dart.
String relativeToPub(String target) {
  var scriptPath = new File(new Options().script).fullPathSync();

  // Walk up until we hit the "util(s)" directory. This lets us figure out where
  // we are if this function is called from pub.dart, or one of the tests,
  // which also live under "utils", or from the SDK where pub is in "util".
  var utilDir = dirname(scriptPath);
  while (basename(utilDir) != 'utils' && basename(utilDir) != 'util') {
    if (basename(utilDir) == '') throw 'Could not find path to pub.';
    utilDir = dirname(utilDir);
  }

  return path.normalize(join(utilDir, 'pub', target));
}

/// A StringInputStream reading from stdin.
final _stringStdin = new StringInputStream(stdin);

/// Displays a message and reads a yes/no confirmation from the user. Returns
/// a [Future] that completes to `true` if the user confirms or `false` if they
/// do not.
///
/// This will automatically append " (y/n)?" to the message, so [message]
/// should just be a fragment like, "Are you sure you want to proceed".
Future<bool> confirm(String message) {
  log.fine('Showing confirm message: $message');
  stdout.writeString("$message (y/n)? ");
  return readLine().transform((line) => new RegExp(r"^[yY]").hasMatch(line));
}

/// Returns a single line read from a [StringInputStream]. By default, reads
/// from stdin.
///
/// A [StringInputStream] passed to this should have no callbacks registered.
Future<String> readLine([StringInputStream stream]) {
  if (stream == null) stream = _stringStdin;
  if (stream.closed) return new Future.immediate('');
  void removeCallbacks() {
    stream.onClosed = null;
    stream.onLine = null;
    stream.onError = null;
  }

  // TODO(nweiz): remove this when issue 4061 is fixed.
  var stackTrace;
  try {
    throw "";
  } catch (_, localStackTrace) {
    stackTrace = localStackTrace;
  }

  var completer = new Completer();
  stream.onClosed = () {
    removeCallbacks();
    completer.complete('');
  };

  stream.onLine = () {
    removeCallbacks();
    var line = stream.readLine();
    log.io('Read line: $line');
    completer.complete(line);
  };

  stream.onError = (e) {
    removeCallbacks();
    completer.completeException(e, stackTrace);
  };

  return completer.future;
}

/// Takes all input from [source] and writes it to [sink].
///
/// Returns a future that completes when [source] is closed.
Future pipeInputToInput(InputStream source, ListInputStream sink) {
  var completer = new Completer();
  source.onClosed = () {
    sink.markEndOfStream();
    completer.complete(null);
  };
  source.onData = () {
    // Even if the sink is closed and we aren't going to do anything with more
    // data, we still need to drain it from source to work around issue 7218.
    var data = source.read();
    try {
      if (!sink.closed) sink.write(data);
    } on StreamException catch (e, stackTrace) {
      // Ignore an exception to work around issue 4222.
      log.io("Writing to an unclosed ListInputStream caused exception $e\n"
          "$stackTrace");
    }
  };
  // TODO(nweiz): propagate this error to the sink. See issue 3657.
  source.onError = (e) { throw e; };
  return completer.future;
}

/// Buffers all input from an InputStream and returns it as a future.
Future<List<int>> consumeInputStream(InputStream stream) {
  if (stream.closed) return new Future.immediate(<int>[]);

  // TODO(nweiz): remove this when issue 4061 is fixed.
  var stackTrace;
  try {
    throw "";
  } catch (_, localStackTrace) {
    stackTrace = localStackTrace;
  }

  var completer = new Completer<List<int>>();
  var buffer = <int>[];
  stream.onClosed = () => completer.complete(buffer);
  stream.onData = () => buffer.addAll(stream.read());
  stream.onError = (e) => completer.completeException(e, stackTrace);
  return completer.future;
}

/// Buffers all input from a StringInputStream and returns it as a future.
Future<String> consumeStringInputStream(StringInputStream stream) {
  if (stream.closed) return new Future.immediate('');

  // TODO(nweiz): remove this when issue 4061 is fixed.
  var stackTrace;
  try {
    throw "";
  } catch (_, localStackTrace) {
    stackTrace = localStackTrace;
  }

  var completer = new Completer<String>();
  var buffer = new StringBuffer();
  stream.onClosed = () => completer.complete(buffer.toString());
  stream.onData = () => buffer.add(stream.read());
  stream.onError = (e) => completer.completeException(e, stackTrace);
  return completer.future;
}

/// Wrap an InputStream in a ListInputStream. This eagerly drains the [source]
/// input stream. This is useful for spawned processes which will not exit until
/// their output streams have been drained.
/// TODO(rnystrom): We should use this logic anywhere we spawn a process.
InputStream wrapInputStream(InputStream source) {
  var sink = new ListInputStream();
  pipeInputToInput(source, sink);
  return sink;
}

/// Spawns and runs the process located at [executable], passing in [args].
/// Returns a [Future] that will complete with the results of the process after
/// it has ended.
///
/// The spawned process will inherit its parent's environment variables. If
/// [environment] is provided, that will be used to augment (not replace) the
/// the inherited variables.
Future<PubProcessResult> runProcess(String executable, List<String> args,
    {workingDir, Map<String, String> environment}) {
  return _doProcess(Process.run, executable, args, workingDir, environment)
      .transform((result) {
    // TODO(rnystrom): Remove this and change to returning one string.
    List<String> toLines(String output) {
      var lines = output.split(NEWLINE_PATTERN);
      if (!lines.isEmpty && lines.last == "") lines.removeLast();
      return lines;
    }

    var pubResult = new PubProcessResult(toLines(result.stdout),
                                toLines(result.stderr),
                                result.exitCode);

    log.processResult(executable, pubResult);
    return pubResult;
  });
}

/// Spawns the process located at [executable], passing in [args]. Returns a
/// [Future] that will complete with the [Process] once it's been started.
///
/// The spawned process will inherit its parent's environment variables. If
/// [environment] is provided, that will be used to augment (not replace) the
/// the inherited variables.
Future<Process> startProcess(String executable, List<String> args,
    {workingDir, Map<String, String> environment}) =>
  _doProcess(Process.start, executable, args, workingDir, environment)
    .transform((process) => new _WrappedProcess(process));

/// A wrapper around [Process] that buffers the stdout and stderr to avoid
/// running into issue 7218.
class _WrappedProcess implements Process {
  final Process _process;
  final InputStream stderr;
  final InputStream stdout;

  OutputStream get stdin => _process.stdin;

  void set onExit(void callback(int exitCode)) {
    _process.onExit = callback;
  }

  _WrappedProcess(Process process)
    : _process = process,
      stderr = wrapInputStream(process.stderr),
      stdout = wrapInputStream(process.stdout);

  bool kill([ProcessSignal signal = ProcessSignal.SIGTERM]) =>
    _process.kill(signal);
}

/// Calls [fn] with appropriately modified arguments. [fn] should have the same
/// signature as [Process.start], except that the returned [Future] may have a
/// type other than [Process].
Future _doProcess(Function fn, String executable, List<String> args, workingDir,
    Map<String, String> environment) {
  // TODO(rnystrom): Should dart:io just handle this?
  // Spawning a process on Windows will not look for the executable in the
  // system path. So, if executable looks like it needs that (i.e. it doesn't
  // have any path separators in it), then spawn it through a shell.
  if ((Platform.operatingSystem == "windows") &&
      (executable.indexOf('\\') == -1)) {
    args = flatten(["/c", executable, args]);
    executable = "cmd";
  }

  final options = new ProcessOptions();
  if (workingDir != null) {
    options.workingDirectory = _getDirectory(workingDir).path;
  }

  if (environment != null) {
    options.environment = new Map.from(Platform.environment);
    environment.forEach((key, value) => options.environment[key] = value);
  }

  log.process(executable, args);

  return fn(executable, args, options);
}

/// Wraps [input] to provide a timeout. If [input] completes before
/// [milliseconds] have passed, then the return value completes in the same way.
/// However, if [milliseconds] pass before [input] has completed, it completes
/// with a [TimeoutException] with [description] (which should be a fragment
/// describing the action that timed out).
///
/// Note that timing out will not cancel the asynchronous operation behind
/// [input].
Future timeout(Future input, int milliseconds, String description) {
  var completer = new Completer();
  var timer = new Timer(milliseconds, (_) {
    if (completer.future.isComplete) return;
    completer.completeException(new TimeoutException(
        'Timed out while $description.'));
  });
  input.handleException((e) {
    if (completer.future.isComplete) return false;
    timer.cancel();
    completer.completeException(e, input.stackTrace);
    return true;
  });
  input.then((value) {
    if (completer.future.isComplete) return;
    timer.cancel();
    completer.complete(value);
  });
  return completer.future;
}

/// Creates a temporary directory and passes its path to [fn]. Once the [Future]
/// returned by [fn] completes, the temporary directory and all its contents
/// will be deleted.
Future withTempDir(Future fn(String path)) {
  var tempDir;
  var future = createTempDir().chain((dir) {
    tempDir = dir;
    return fn(tempDir.path);
  });
  future.onComplete((_) {
    log.fine('Cleaning up temp directory ${tempDir.path}.');
    deleteDir(tempDir);
  });
  return future;
}

/// Tests whether or not the git command-line app is available for use.
Future<bool> get isGitInstalled {
  if (_isGitInstalledCache != null) {
    // TODO(rnystrom): The sleep is to pump the message queue. Can use
    // Future.immediate() when #3356 is fixed.
    return sleep(0).transform((_) => _isGitInstalledCache);
  }

  return _gitCommand.transform((git) => git != null);
}

/// Run a git process with [args] from [workingDir].
Future<PubProcessResult> runGit(List<String> args,
    {String workingDir, Map<String, String> environment}) {
  return _gitCommand.chain((git) => runProcess(git, args,
        workingDir: workingDir, environment: environment));
}

/// Returns the name of the git command-line app, or null if Git could not be
/// found on the user's PATH.
Future<String> get _gitCommand {
  // TODO(nweiz): Just use Future.immediate once issue 3356 is fixed.
  if (_gitCommandCache != null) {
    return sleep(0).transform((_) => _gitCommandCache);
  }

  return _tryGitCommand("git").chain((success) {
    if (success) return new Future.immediate("git");

    // Git is sometimes installed on Windows as `git.cmd`
    return _tryGitCommand("git.cmd").transform((success) {
      if (success) return "git.cmd";
      return null;
    });
  }).transform((command) {
    _gitCommandCache = command;
    return command;
  });
}

/// Checks whether [command] is the Git command for this computer.
Future<bool> _tryGitCommand(String command) {
  var completer = new Completer<bool>();

  // If "git --version" prints something familiar, git is working.
  var future = runProcess(command, ["--version"]);

  future.then((results) {
    var regex = new RegExp("^git version");
    completer.complete(results.stdout.length == 1 &&
                       regex.hasMatch(results.stdout[0]));
  });

  future.handleException((err) {
    // If the process failed, they probably don't have it.
    completer.complete(false);
    return true;
  });

  return completer.future;
}

/// Extracts a `.tar.gz` file from [stream] to [destination], which can be a
/// directory or a path. Returns whether or not the extraction was successful.
Future<bool> extractTarGz(InputStream stream, destination) {
  destination = _getPath(destination);

  log.fine("Extracting .tar.gz stream to $destination.");

  if (Platform.operatingSystem == "windows") {
    return _extractTarGzWindows(stream, destination);
  }

  var completer = new Completer<int>();
  var processFuture = startProcess("tar",
      ["--extract", "--gunzip", "--directory", destination]);
  processFuture.then((process) {
    process.onExit = completer.complete;
    stream.pipe(process.stdin);
    process.stdout.pipe(stdout, close: false);
    process.stderr.pipe(stderr, close: false);
  });
  processFuture.handleException((error) {
    completer.completeException(error, processFuture.stackTrace);
    return true;
  });

  return completer.future.transform((exitCode) {
    log.fine("Extracted .tar.gz stream to $destination. Exit code $exitCode.");
    // TODO(rnystrom): Does anything check this result value? If not, it should
    // throw on a bad exit code.
    return exitCode == 0;
  });
}

Future<bool> _extractTarGzWindows(InputStream stream, String destination) {
  // TODO(rnystrom): In the repo's history, there is an older implementation of
  // this that does everything in memory by piping streams directly together
  // instead of writing out temp files. The code is simpler, but unfortunately,
  // 7zip seems to periodically fail when we invoke it from Dart and tell it to
  // read from stdin instead of a file. Consider resurrecting that version if
  // we can figure out why it fails.

  // Note: This line of code gets munged by create_sdk.py to be the correct
  // relative path to 7zip in the SDK.
  var pathTo7zip = '../../third_party/7zip/7za.exe';
  var command = relativeToPub(pathTo7zip);

  var tempDir;

  // TODO(rnystrom): Use withTempDir().
  return createTempDir().chain((temp) {
    // Write the archive to a temp file.
    tempDir = temp;
    return createFileFromStream(stream, join(tempDir, 'data.tar.gz'));
  }).chain((_) {
    // 7zip can't unarchive from gzip -> tar -> destination all in one step
    // first we un-gzip it to a tar file.
    // Note: Setting the working directory instead of passing in a full file
    // path because 7zip says "A full path is not allowed here."
    return runProcess(command, ['e', 'data.tar.gz'], workingDir: tempDir);
  }).chain((result) {
    if (result.exitCode != 0) {
      throw 'Could not un-gzip (exit code ${result.exitCode}). Error:\n'
          '${Strings.join(result.stdout, "\n")}\n'
          '${Strings.join(result.stderr, "\n")}';
    }
    // Find the tar file we just created since we don't know its name.
    return listDir(tempDir);
  }).chain((files) {
    var tarFile;
    for (var file in files) {
      if (path.extension(file) == '.tar') {
        tarFile = file;
        break;
      }
    }

    if (tarFile == null) throw 'The gzip file did not contain a tar file.';

    // Untar the archive into the destination directory.
    return runProcess(command, ['x', tarFile], workingDir: destination);
  }).chain((result) {
    if (result.exitCode != 0) {
      throw 'Could not un-tar (exit code ${result.exitCode}). Error:\n'
          '${Strings.join(result.stdout, "\n")}\n'
          '${Strings.join(result.stderr, "\n")}';
    }

    log.fine('Clean up 7zip temp directory ${tempDir.path}.');
    // TODO(rnystrom): Should also delete this if anything fails.
    return deleteDir(tempDir);
  }).transform((_) => true);
}

/// Create a .tar.gz archive from a list of entries. Each entry can be a
/// [String], [Directory], or [File] object. The root of the archive is
/// considered to be [baseDir], which defaults to the current working directory.
/// Returns an [InputStream] that will emit the contents of the archive.
InputStream createTarGz(List contents, {baseDir}) {
  var buffer = new StringBuffer();
  buffer.add('Creating .tag.gz stream containing:\n');
  contents.forEach((file) => buffer.add('$file\n'));
  log.fine(buffer.toString());

  // TODO(nweiz): Propagate errors to the returned stream (including non-zero
  // exit codes). See issue 3657.
  var stream = new ListInputStream();

  if (baseDir == null) baseDir = path.current;
  baseDir = getFullPath(baseDir);
  contents = contents.map((entry) {
    entry = getFullPath(entry);
    if (!isBeneath(entry, baseDir)) {
      throw 'Entry $entry is not inside $baseDir.';
    }
    return relativeTo(entry, baseDir);
  });

  if (Platform.operatingSystem != "windows") {
    var args = ["--create", "--gzip", "--directory", baseDir];
    args.addAll(contents.map(_getPath));
    // TODO(nweiz): It's possible that enough command-line arguments will make
    // the process choke, so at some point we should save the arguments to a
    // file and pass them in via --files-from for tar and -i@filename for 7zip.
    startProcess("tar", args).then((process) {
      pipeInputToInput(process.stdout, stream);

      // Drain and discard 7zip's stderr. 7zip writes its normal output to
      // stderr. We don't want to show that since it's meaningless.
      // TODO(rnystrom): Should log this and display it if an actual error
      // occurs.
      consumeInputStream(process.stderr);
    });
    return stream;
  }

  withTempDir((tempDir) {
    // Create the tar file.
    var tarFile = join(tempDir, "intermediate.tar");
    var args = ["a", "-w$baseDir", tarFile];
    args.addAll(contents.map((entry) => '-i!"$entry"'));

    // Note: This line of code gets munged by create_sdk.py to be the correct
    // relative path to 7zip in the SDK.
    var pathTo7zip = '../../third_party/7zip/7za.exe';
    var command = relativeToPub(pathTo7zip);

    // We're passing 'baseDir' both as '-w' and setting it as the working
    // directory explicitly here intentionally. The former ensures that the
    // files added to the archive have the correct relative path in the archive.
    // The latter enables relative paths in the "-i" args to be resolved.
    return runProcess(command, args, workingDir: baseDir).chain((_) {
      // GZIP it. 7zip doesn't support doing both as a single operation. Send
      // the output to stdout.
      args = ["a", "unused", "-tgzip", "-so", tarFile];
      return startProcess(command, args);
    }).chain((process) {
      // Drain and discard 7zip's stderr. 7zip writes its normal output to
      // stderr. We don't want to show that since it's meaningless.
      // TODO(rnystrom): Should log this and display it if an actual error
      // occurs.
      consumeInputStream(process.stderr);
      return pipeInputToInput(process.stdout, stream);
    });
  });
  return stream;
}

/// Exception thrown when an operation times out.
class TimeoutException implements Exception {
  final String message;

  const TimeoutException(this.message);

  String toString() => message;
}

/// Contains the results of invoking a [Process] and waiting for it to complete.
class PubProcessResult {
  final List<String> stdout;
  final List<String> stderr;
  final int exitCode;

  const PubProcessResult(this.stdout, this.stderr, this.exitCode);

  bool get success => exitCode == 0;
}

/// Gets the path string for [entry], which can either already be a path string,
/// or be a [File] or [Directory]. Allows working generically with "file-like"
/// objects.
String _getPath(entry) {
  if (entry is String) return entry;
  if (entry is File) return entry.name;
  if (entry is Directory) return entry.path;
  throw 'Entry $entry is not a supported type.';
}

<<<<<<< HEAD
/**
 * Gets a [Directory] for [entry], which can either already be one, or be a
 * [String].
 */
=======
/// Gets a [Directory] for [entry], which can either already be one, or be a
/// [String].
>>>>>>> 02594902
Directory _getDirectory(entry) {
  if (entry is Directory) return entry;
  return new Directory(entry);
}

/// Gets a [Uri] for [uri], which can either already be one, or be a [String].
Uri _getUri(uri) {
  if (uri is Uri) return uri;
  return new Uri.fromString(uri);
}<|MERGE_RESOLUTION|>--- conflicted
+++ resolved
@@ -21,17 +21,9 @@
 
 final NEWLINE_PATTERN = new RegExp("\r\n?|\n\r?");
 
-<<<<<<< HEAD
-/**
- * Joins a number of path string parts into a single path. Handles
- * platform-specific path separators. Parts can be [String], [Directory], or
- * [File] objects.
- */
-=======
 /// Joins a number of path string parts into a single path. Handles
 /// platform-specific path separators. Parts can be [String], [Directory], or
 /// [File] objects.
->>>>>>> 02594902
 String join(part1, [part2, part3, part4, part5, part6, part7, part8]) {
   var parts = [part1, part2, part3, part4, part5, part6, part7, part8]
       .map((part) => part == null ? null : _getPath(part));
@@ -61,17 +53,9 @@
 /// Returns the path to [target] from [base].
 String relativeTo(target, base) => path.relative(target, from: base);
 
-<<<<<<< HEAD
-/**
- * Asynchronously determines if [path], which can be a [String] file path, a
- * [File], or a [Directory] exists on the file system. Returns a [Future] that
- * completes with the result.
- */
-=======
 /// Asynchronously determines if [path], which can be a [String] file path, a
 /// [File], or a [Directory] exists on the file system. Returns a [Future] that
 /// completes with the result.
->>>>>>> 02594902
 Future<bool> exists(path) {
   path = _getPath(path);
   return Futures.wait([fileExists(path), dirExists(path)]).transform((results) {
@@ -982,15 +966,8 @@
   throw 'Entry $entry is not a supported type.';
 }
 
-<<<<<<< HEAD
-/**
- * Gets a [Directory] for [entry], which can either already be one, or be a
- * [String].
- */
-=======
 /// Gets a [Directory] for [entry], which can either already be one, or be a
 /// [String].
->>>>>>> 02594902
 Directory _getDirectory(entry) {
   if (entry is Directory) return entry;
   return new Directory(entry);
