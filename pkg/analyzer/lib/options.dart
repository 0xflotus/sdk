--- conflicted
+++ resolved
@@ -208,12 +208,7 @@
         ..addOption(
             'url-mapping',
             help: '--url-mapping=libraryUri,/path/to/library.dart directs the '
-<<<<<<< HEAD
-                  'analyzer to use "library.dart" as the source for an import '
-                  'of "libraryUri"',
-=======
                 'analyzer to use "library.dart" as the source for an import ' 'of "libraryUri"',
->>>>>>> 07f1d4da
             allowMultiple: true)
         //
         // Hidden flags.
@@ -286,13 +281,9 @@
         customUrlMappings[splitMapping[0]] = splitMapping[1];
       }
       return new CommandLineOptions._fromArgs(
-<<<<<<< HEAD
-          results, definedVariables, customUrlMappings);
-=======
           results,
           definedVariables,
           customUrlMappings);
->>>>>>> 07f1d4da
     } on FormatException catch (e) {
       print(e.message);
       _showUsage(parser);
