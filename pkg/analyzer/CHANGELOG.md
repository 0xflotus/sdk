<<<<<<< HEAD
=======
## 0.26.2
* Add code generation utilities for use in both analyzer and analysis server.

## 0.26.1+17
* (Internal) Introduced context configuration logic (`configureContext()` extracted from server).

>>>>>>> d9397d8a
## 0.26.1+16
* (Internal) Options validation plugin API update.

## 0.26.1+15
* (Internal) Provisional options validation plugin API.

## 0.26.1+13
* (Internal) Plugin processing fixes.

## 0.26.1+11
* Fixes to address lint registry memory leaking.

## 0.26.1+10
* New `AnalysisContext` API for associating configuration data with contexts
  (`setConfigurationData()` and `getConfigurationData()`).

## 0.26.1+9
* `OptionsProcessor` extension point API changed to pass associated
  `AnalysisContext` instance into the `optionsProcessed` call-back.

## 0.26.1+6
* Provisional (internal) plugin manifest parsing.

## 0.26.1+5
* Plugin configuration `ErrorHandler` typedef API fix.

## 0.26.1+4
* Provisional (internal) support for plugin configuration via `.analysis_options`.

## 0.26.1+2

* Extension point for WorkManagerFactory(s).
* Resolve enum documentation comments.
* Fix display of parameter lists in servers Element structure (issue 24194)
* Band-aid fix for issue #24191.

## 0.26.1+1

* Removed a warning about importing unnamed libraries
* Fix handling of empty URIs in `.packages` files (issue 24126)

## 0.26.1

* Fix line starts in multiline comments (issue 23919).
* Various small fixes to Windows path handling.
* Update LineInfo computation during incremental resolution.
* Make exclude list apply to contexts (issue 23941).
* Fix type propagation for asynchronous for-in statements.
* Fix ToStringVisitor for external functions (issue 23968).
* Fix sorting of compilation unit members.
* Add forwarding for DefaultFormalParameter metadata.
* Fix most implementations of UriResolver.restoreAbsolute.
* Disable dart2js hints by default.
* Support older SDKs (Dart 1.11).

## 0.26.0

* Add hook for listening to implicitly analyzed files
* Add a PathFilter and AnalysisOptionsProvider utility classes to aid
  clients in excluding files from analysis when directed to do so by an
  options file.
* API change: `UriResolver.resolveUri(..)` now takes an optional `actualUri`.
* Change `ResolutionCopier.visitAwaitExpression` to copy *Type fields.
* Fix highlight range for missing enum constant in switch (issue 23904).
* Fix analyzer's treatment of `ClassName?.staticMember` to match spec.
* Implement DEP 34 (less restricted mixins).
* Fix some implementations of `UriResolver.resolveUri(..)` that did not
  properly handle the new `actualUri` argument.

## 0.25.2

* Requires Dart SDK 1.12-dev or greater
* Enable null-aware operators (DEP 9) by default.
* Generic method support in the element model.

## 0.25.2-alpha.1

* `dart:sdk` extension `.sdkext` changed to `_sdkext` (to play nicer with pub).

## 0.25.2-alpha.0

* Initial support for analyzing `dart:sdk` extensions from `.sdkext`. 

## 0.25.1

* (Internal) code reorganization to address analysis warnings due to SDK reorg.
* First steps towards `.packages` support.

## 0.25.0

* Commandline interface moved to dedicated `analyzer_cli` package. Files moved:
  * `bin/analyzer.dart`
  * `lib/options.dart`
  * `lib/src/analyzer_impl.dart`
  * `lib/src/error_formatter.dart`
* Removed dependency on the `args` package.

## 0.22.1

* Changes in the async/await support.


## 0.22.0

  New API:
  
* `Source.uri` added.

  Breaking changes:

* `DartSdk.fromEncoding` replaced with `fromFileUri`.
* `Source.resolveRelative` replaced with `resolveRelativeUri`.<|MERGE_RESOLUTION|>--- conflicted
+++ resolved
@@ -1,12 +1,9 @@
-<<<<<<< HEAD
-=======
 ## 0.26.2
 * Add code generation utilities for use in both analyzer and analysis server.
 
 ## 0.26.1+17
 * (Internal) Introduced context configuration logic (`configureContext()` extracted from server).
 
->>>>>>> d9397d8a
 ## 0.26.1+16
 * (Internal) Options validation plugin API update.
 
