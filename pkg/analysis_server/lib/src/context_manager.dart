// Copyright (c) 2014, the Dart project authors.  Please see the AUTHORS file
// for details. All rights reserved. Use of this source code is governed by a
// BSD-style license that can be found in the LICENSE file.

library context.directory.manager;

import 'dart:async';
import 'dart:collection';

import 'package:analyzer/file_system/file_system.dart';
import 'package:analyzer/source/package_map_provider.dart';
import 'package:analyzer/source/package_map_resolver.dart';
import 'package:analyzer/src/generated/engine.dart';
import 'package:analyzer/src/generated/java_io.dart';
import 'package:analyzer/src/generated/source.dart';
import 'package:analyzer/src/generated/source_io.dart';
import 'package:path/path.dart' as pathos;
import 'package:watcher/watcher.dart';


/**
 * The name of `packages` folders.
 */
const String PACKAGES_NAME = 'packages';


/**
 * File name of pubspec files.
 */
const String PUBSPEC_NAME = 'pubspec.yaml';


/**
 * Class that maintains a mapping from included/excluded paths to a set of
 * folders that should correspond to analysis contexts.
 */
abstract class ContextManager {
  /**
   * The name of the `lib` directory.
   */
  static const String LIB_DIR_NAME = 'lib';

  /**
   * [_ContextInfo] object for each included directory in the most
   * recent successful call to [setRoots].
   */
  Map<Folder, _ContextInfo> _contexts = new HashMap<Folder, _ContextInfo>();

  /**
   * The [ResourceProvider] using which paths are converted into [Resource]s.
   */
  final ResourceProvider resourceProvider;

  /**
   * The context used to work with file system paths.
   */
  pathos.Context pathContext;

  /**
   * The list of excluded paths (folders and files) most recently passed to
   * [setRoots].
   */
  List<String> excludedPaths = <String>[];

  /**
   * The list of included paths (folders and files) most recently passed to
   * [setRoots].
   */
  List<String> includedPaths = <String>[];

  /**
   * The map of package roots most recently passed to [setRoots].
   */
  Map<String, String> packageRoots = <String, String>{};

  /**
   * Same as [packageRoots], except that source folders have been normalized
   * and non-folders have been removed.
   */
  Map<String, String> normalizedPackageRoots = <String, String>{};

  /**
   * Provider which is used to determine the mapping from package name to
   * package folder.
   */
  final PackageMapProvider _packageMapProvider;

  ContextManager(this.resourceProvider, this._packageMapProvider) {
    pathContext = resourceProvider.pathContext;
  }

  /**
   * Create and return a new analysis context.
   */
  AnalysisContext addContext(Folder folder, UriResolver packageUriResolver);

  /**
   * Called when the set of files associated with a context have changed (or
   * some of those files have been modified).  [changeSet] is the set of
   * changes that need to be applied to the context.
   */
  void applyChangesToContext(Folder contextFolder, ChangeSet changeSet);

  /**
   * We are about to start computing the package map.
   */
  void beginComputePackageMap() {
    // Do nothing.
  }

  /**
   * We have finished computing the package map.
   */
  void endComputePackageMap() {
    // Do nothing.
  }

  /**
   * Returns `true` if the given absolute [path] is in one of the current
   * root folders and is not excluded.
   */
  bool isInAnalysisRoot(String path) {
    // check if excluded
    if (_isExcluded(path)) {
      return false;
    }
    // check if in of the roots
    for (Folder root in _contexts.keys) {
      if (root.contains(path)) {
        return true;
      }
    }
    // no
    return false;
  }

  /**
   * Rebuild the set of contexts from scratch based on the data last sent to
   * setRoots().
   */
  void refresh() {
    // Destroy old contexts
    List<Folder> contextFolders = _contexts.keys.toList();
    contextFolders.forEach(_destroyContext);

    // Rebuild contexts based on the data last sent to setRoots().
    setRoots(includedPaths, excludedPaths, packageRoots);
  }

  /**
   * Remove the context associated with the given [folder].
   */
  void removeContext(Folder folder);

  /**
   * Change the set of paths which should be used as starting points to
   * determine the context directories.
   */
  void setRoots(List<String> includedPaths, List<String> excludedPaths,
      Map<String, String> packageRoots) {
    this.packageRoots = packageRoots;

    // Normalize all package root sources by mapping them to folders on the
    // filesystem.  Ignore any package root sources that aren't folders.
    normalizedPackageRoots = <String, String>{};
    packageRoots.forEach((String sourcePath, String targetPath) {
      Resource resource = resourceProvider.getResource(sourcePath);
      if (resource is Folder) {
        normalizedPackageRoots[resource.path] = targetPath;
      }
    });

    List<Folder> contextFolders = _contexts.keys.toList();
    // included
    Set<Folder> includedFolders = new HashSet<Folder>();
    for (int i = 0; i < includedPaths.length; i++) {
      String path = includedPaths[i];
      Resource resource = resourceProvider.getResource(path);
      if (resource is Folder) {
        includedFolders.add(resource);
      } else {
        // TODO(scheglov) implemented separate files analysis
        throw new UnimplementedError(
            '$path is not a folder. '
                'Only support for folder analysis is implemented currently.');
      }
    }
    this.includedPaths = includedPaths;
    // excluded
    List<String> oldExcludedPaths = this.excludedPaths;
    this.excludedPaths = excludedPaths;
    // destroy old contexts
    for (Folder contextFolder in contextFolders) {
      bool isIncluded = includedFolders.any((folder) {
        return folder.isOrContains(contextFolder.path);
      });
      if (!isIncluded) {
        _destroyContext(contextFolder);
      }
    }
    // Update package roots for existing contexts
    _contexts.forEach((Folder folder, _ContextInfo info) {
      String newPackageRoot = normalizedPackageRoots[folder.path];
      if (info.packageRoot != newPackageRoot) {
        info.packageRoot = newPackageRoot;
        _recomputePackageUriResolver(info);
      }
    });
    // create new contexts
    for (Folder includedFolder in includedFolders) {
      bool wasIncluded = contextFolders.any((folder) {
        return folder.isOrContains(includedFolder.path);
      });
      if (!wasIncluded) {
        _createContexts(includedFolder, false);
      }
    }
    // remove newly excluded sources
    _contexts.forEach((folder, info) {
      // prepare excluded sources
      Map<String, Source> excludedSources = new HashMap<String, Source>();
      info.sources.forEach((String path, Source source) {
        if (_isExcludedBy(excludedPaths, path) &&
            !_isExcludedBy(oldExcludedPaths, path)) {
          excludedSources[path] = source;
        }
      });
      // apply exclusion
      ChangeSet changeSet = new ChangeSet();
      excludedSources.forEach((String path, Source source) {
        info.sources.remove(path);
        changeSet.removedSource(source);
      });
      applyChangesToContext(folder, changeSet);
    });
    // add previously excluded sources
    _contexts.forEach((folder, info) {
      ChangeSet changeSet = new ChangeSet();
      _addPreviouslyExcludedSources(info, changeSet, folder, oldExcludedPaths);
      applyChangesToContext(folder, changeSet);
    });
  }

  /**
   * Called when the package map for a context has changed.
   */
  void updateContextPackageUriResolver(Folder contextFolder,
      UriResolver packageUriResolver);

  /**
   * Resursively adds all Dart and HTML files to the [changeSet].
   */
  void _addPreviouslyExcludedSources(_ContextInfo info, ChangeSet changeSet,
      Folder folder, List<String> oldExcludedPaths) {
    if (info.excludesResource(folder)) {
      return;
    }
    List<Resource> children = folder.getChildren();
    for (Resource child in children) {
      String path = child.path;
      // add files, recurse into folders
      if (child is File) {
        // ignore if should not be analyzed at all
        if (!_shouldFileBeAnalyzed(child)) {
          continue;
        }
        // ignore if was not excluded
        bool wasExcluded =
            _isExcludedBy(oldExcludedPaths, path) &&
            !_isExcludedBy(excludedPaths, path);
        if (!wasExcluded) {
          continue;
        }
        // do add the file
        Source source = createSourceInContext(info.context, child);
        changeSet.addedSource(source);
        info.sources[path] = source;
      } else if (child is Folder) {
        if (child.shortName == PACKAGES_NAME) {
          continue;
        }
        _addPreviouslyExcludedSources(info, changeSet, child, oldExcludedPaths);
      }
    }
  }

  /**
   * Resursively adds all Dart and HTML files to the [changeSet].
   */
  void _addSourceFiles(ChangeSet changeSet, Folder folder, _ContextInfo info,
      bool pubspecExists, bool createPackageUri) {
    if (info.excludesResource(folder) || folder.shortName.startsWith('.')) {
      return;
    }
    List<Resource> children = folder.getChildren();
    for (Resource child in children) {
      String path = child.path;
      // ignore excluded files or folders
      if (_isExcluded(path)) {
        continue;
      }
      // add files, recurse into folders
      if (child is File) {
        if (_shouldFileBeAnalyzed(child)) {
<<<<<<< HEAD
          Source source = child.createSource();
          if (createPackageUri) {
            //
            // It should be possible to generate the uri by executing:
            //
            //   Uri uri = info.context.sourceFactory.restoreUri(source);
            //
            // but for some reason this doesn't produce the same result as the
            // code below. This needs to be investigated.
            // (See https://code.google.com/p/dart/issues/detail?id=22463).
            //
            String packagePath = info.folder.path;
            String packageName =
                resourceProvider.pathContext.basename(packagePath);
            String libPath =
                resourceProvider.pathContext.join(packagePath, LIB_DIR_NAME);
            String relPath = source.fullName.substring(libPath.length);
            Uri uri =
                Uri.parse('${PackageMapUriResolver.PACKAGE_SCHEME}:$packageName$relPath');
            source = child.createSource(uri);
          }
=======
          Source source = createSourceInContext(info.context, child);
>>>>>>> 07f1d4da
          changeSet.addedSource(source);
          info.sources[path] = source;
        }
      } else if (child is Folder) {
        String shortName = child.shortName;
        if (shortName == PACKAGES_NAME) {
          continue;
        }
        if (pubspecExists &&
            !createPackageUri &&
            shortName == LIB_DIR_NAME &&
            child.parent == info.folder) {
          _addSourceFiles(changeSet, child, info, pubspecExists, true);
        } else {
          _addSourceFiles(
              changeSet,
              child,
              info,
              pubspecExists,
              createPackageUri);
        }
      }
    }
  }

  /**
   * Compute the appropriate package URI resolver for [folder], and store
   * dependency information in [info]. Return `null` if no package map can
   * be computed.
   */
  UriResolver _computePackageUriResolver(Folder folder, _ContextInfo info) {
    if (info.packageRoot != null) {
      info.packageMapDependencies = new Set<String>();
      return new PackageUriResolver([new JavaFile(info.packageRoot)]);
    } else {
      beginComputePackageMap();
      PackageMapInfo packageMapInfo =
          _packageMapProvider.computePackageMap(folder);
      endComputePackageMap();
      info.packageMapDependencies = packageMapInfo.dependencies;
      if (packageMapInfo.packageMap == null) {
        return null;
      }
      return new PackageMapUriResolver(
          resourceProvider,
          packageMapInfo.packageMap);
      // TODO(paulberry): if any of the dependencies is outside of [folder],
      // we'll need to watch their parent folders as well.
    }
  }

  /**
   * Create a new empty context associated with [folder].
   */
  _ContextInfo _createContext(Folder folder, File pubspecFile,
      List<_ContextInfo> children) {
    _ContextInfo info = new _ContextInfo(
        folder,
        pubspecFile,
        children,
        normalizedPackageRoots[folder.path]);
    _contexts[folder] = info;
    info.changeSubscription = folder.changes.listen((WatchEvent event) {
      _handleWatchEvent(folder, info, event);
    });
    UriResolver packageUriResolver = _computePackageUriResolver(folder, info);
    info.context = addContext(folder, packageUriResolver);
<<<<<<< HEAD
=======
    return info;
  }

  /**
   * Create a new context associated with the given [folder]. The [pubspecFile]
   * is the `pubspec.yaml` file contained in the folder. Add any sources that
   * are not included in one of the [children] to the context.
   */
  _ContextInfo _createContextWithSources(Folder folder, File pubspecFile,
      List<_ContextInfo> children) {
    _ContextInfo info = _createContext(folder, pubspecFile, children);
    ChangeSet changeSet = new ChangeSet();
    _addSourceFiles(changeSet, folder, info);
    applyChangesToContext(folder, changeSet);
>>>>>>> 07f1d4da
    return info;
  }

  /**
   * Creates a new context associated with [folder].
   *
   * If there are subfolders with 'pubspec.yaml' files, separate contexts
   * are created for them, and excluded from the context associated with
   * [folder].
   *
   * If [folder] itself contains a 'pubspec.yaml' file, subfolders are ignored.
   *
   * If [withPubspecOnly] is `true`, a context will be created only if there
   * is a 'pubspec.yaml' file in [folder].
   *
   * Returns create pubspec-based contexts.
   */
  List<_ContextInfo> _createContexts(Folder folder, bool withPubspecOnly) {
    // check whether there is a pubspec in the folder
    File pubspecFile = folder.getChild(PUBSPEC_NAME);
<<<<<<< HEAD
    bool pubspecExists = pubspecFile.exists;
    if (pubspecExists) {
      _ContextInfo info = _createContextWithSources(
          folder,
          pubspecFile,
          pubspecExists,
          <_ContextInfo>[]);
=======
    if (pubspecFile.exists) {
      _ContextInfo info =
          _createContextWithSources(folder, pubspecFile, <_ContextInfo>[]);
>>>>>>> 07f1d4da
      return [info];
    }
    // try to find subfolders with pubspec files
    List<_ContextInfo> children = <_ContextInfo>[];
    for (Resource child in folder.getChildren()) {
      if (child is Folder) {
        List<_ContextInfo> childContexts = _createContexts(child, true);
        children.addAll(childContexts);
      }
    }
    // no pubspec, done
    if (withPubspecOnly) {
      return children;
    }
    // OK, create a context without a pubspec
<<<<<<< HEAD
    _createContextWithSources(folder, pubspecFile, pubspecExists, children);
=======
    _createContextWithSources(folder, pubspecFile, children);
>>>>>>> 07f1d4da
    return children;
  }

  /**
<<<<<<< HEAD
   * Create a new context associated with the given [folder]. The [pubspecFile]
   * is the `pubspec.yaml` file contained in the folder, and [pubspecExists] is
   * `true` if the file exists. Add any sources that are not included in one of
   * the [children] to the context.
   */
  _ContextInfo _createContextWithSources(Folder folder, File pubspecFile,
      bool pubspecExists, List<_ContextInfo> children) {
    _ContextInfo info = _createContext(folder, pubspecFile, children);
    ChangeSet changeSet = new ChangeSet();
    _addSourceFiles(changeSet, folder, info, pubspecExists, false);
    applyChangesToContext(folder, changeSet);
    return info;
  }

  /**
=======
>>>>>>> 07f1d4da
   * Clean up and destroy the context associated with the given folder.
   */
  void _destroyContext(Folder folder) {
    _contexts[folder].changeSubscription.cancel();
    _contexts.remove(folder);
    removeContext(folder);
  }

  /**
   * Extract a new [pubspecFile]-based context from [oldInfo].
   */
  void _extractContext(_ContextInfo oldInfo, File pubspecFile) {
    Folder newFolder = pubspecFile.parent;
    _ContextInfo newInfo = _createContext(newFolder, pubspecFile, []);
    newInfo.parent = oldInfo;
    // prepare sources to extract
    Map<String, Source> extractedSources = new HashMap<String, Source>();
    oldInfo.sources.forEach((path, source) {
      if (newFolder.contains(path)) {
        extractedSources[path] = source;
      }
    });
    // update new context
    {
      ChangeSet changeSet = new ChangeSet();
      extractedSources.forEach((path, source) {
        newInfo.sources[path] = source;
        changeSet.addedSource(source);
      });
      applyChangesToContext(newFolder, changeSet);
    }
    // update old context
    {
      ChangeSet changeSet = new ChangeSet();
      extractedSources.forEach((path, source) {
        oldInfo.sources.remove(path);
        changeSet.removedSource(source);
      });
      applyChangesToContext(oldInfo.folder, changeSet);
    }
  }

  void _handleWatchEvent(Folder folder, _ContextInfo info, WatchEvent event) {
    String path = event.path;
    // maybe excluded globally
    if (_isExcluded(path)) {
      return;
    }
    // maybe excluded from the context, so other context will handle it
    if (info.excludes(path)) {
      return;
    }
    // handle the change
    switch (event.type) {
      case ChangeType.ADD:
        if (_isInPackagesDir(path, folder)) {
          return;
        }
        Resource resource = resourceProvider.getResource(path);
        // pubspec was added in a sub-folder, extract a new context
        if (_isPubspec(path) && info.isRoot && !info.isPubspec(path)) {
          _extractContext(info, resource);
          return;
        }
        // If the file went away and was replaced by a folder before we
        // had a chance to process the event, resource might be a Folder.  In
        // that case don't add it.
        if (resource is File) {
          File file = resource;
          if (_shouldFileBeAnalyzed(file)) {
            ChangeSet changeSet = new ChangeSet();
            Source source = createSourceInContext(info.context, file);
            changeSet.addedSource(source);
            applyChangesToContext(folder, changeSet);
            info.sources[path] = source;
          }
        }
        break;
      case ChangeType.REMOVE:
        // pubspec was removed, merge the context into its parent
        if (info.isPubspec(path) && !info.isRoot) {
          _mergeContext(info);
          return;
        }
        Source source = info.sources[path];
        if (source != null) {
          ChangeSet changeSet = new ChangeSet();
          changeSet.removedSource(source);
          applyChangesToContext(folder, changeSet);
          info.sources.remove(path);
        }
        break;
      case ChangeType.MODIFY:
        Source source = info.sources[path];
        if (source != null) {
          ChangeSet changeSet = new ChangeSet();
          changeSet.changedSource(source);
          applyChangesToContext(folder, changeSet);
        }
        break;
    }

    if (info.packageMapDependencies.contains(path)) {
      _recomputePackageUriResolver(info);
    }
  }

  /**
   * Returns `true` if the given [path] is excluded by [excludedPaths].
   */
  bool _isExcluded(String path) {
    return _isExcludedBy(excludedPaths, path);
  }

  /**
   * Returns `true` if the given [path] is excluded by [excludedPaths].
   */
  bool _isExcludedBy(List<String> excludedPaths, String path) {
    return excludedPaths.any((excludedPath) {
      if (pathContext.isWithin(excludedPath, path)) {
        return true;
      }
      return path == excludedPath;
    });
  }

  /**
   * Determine if the path from [folder] to [path] contains a 'packages'
   * directory.
   */
  bool _isInPackagesDir(String path, Folder folder) {
    String relativePath = pathContext.relative(path, from: folder.path);
    List<String> pathParts = pathContext.split(relativePath);
    return pathParts.contains(PACKAGES_NAME);
  }

  /**
   * Returns `true` if the given absolute [path] is a pubspec file.
   */
  bool _isPubspec(String path) {
    return pathContext.basename(path) == PUBSPEC_NAME;
  }

  /**
   * Merges [info] context into its parent.
   */
  void _mergeContext(_ContextInfo info) {
    // destroy the context
    _destroyContext(info.folder);
    // add files to the parent context
    _ContextInfo parentInfo = info.parent;
    if (parentInfo != null) {
      parentInfo.children.remove(info);
      ChangeSet changeSet = new ChangeSet();
      info.sources.forEach((path, source) {
        parentInfo.sources[path] = source;
        changeSet.addedSource(source);
      });
      applyChangesToContext(parentInfo.folder, changeSet);
    }
  }

  /**
   * Recompute the package URI resolver for the context described by [info],
   * and update the client appropriately.
   */
  void _recomputePackageUriResolver(_ContextInfo info) {
    // TODO(paulberry): when computePackageMap is changed into an
    // asynchronous API call, we'll want to suspend analysis for this context
    // while we're rerunning "pub list", since any analysis we complete while
    // "pub list" is in progress is just going to get thrown away anyhow.
    UriResolver packageUriResolver =
        _computePackageUriResolver(info.folder, info);
    updateContextPackageUriResolver(info.folder, packageUriResolver);
  }

  /**
   * Create and return a source representing the given [file] within the given
   * [context].
   */
  static Source createSourceInContext(AnalysisContext context, File file) {
    // TODO(brianwilkerson) Optimize this, by allowing support for source
    // factories to restore URI's from a file path rather than a source.
    Source source = file.createSource();
    if (context == null) {
      return source;
    }
    Uri uri = context.sourceFactory.restoreUri(source);
    return file.createSource(uri);
  }

  static bool _shouldFileBeAnalyzed(File file) {
    if (!(AnalysisEngine.isDartFileName(file.path) ||
        AnalysisEngine.isHtmlFileName(file.path))) {
      return false;
    }
    // Emacs creates dummy links to track the fact that a file is open for
    // editing and has unsaved changes (e.g. having unsaved changes to
    // 'foo.dart' causes a link '.#foo.dart' to be created, which points to the
    // non-existent file 'username@hostname.pid'.  To avoid these dummy links
    // causing the analyzer to thrash, just ignore links to non-existent files.
    return file.exists;
  }
}

/**
 * Information tracked by the [ContextManager] for each context.
 */
class _ContextInfo {
  /**
   * The [Folder] for which this information object is created.
   */
  final Folder folder;

  /**
   * The enclosed pubspec-based contexts.
   */
  final List<_ContextInfo> children;

  /**
   * The package root for this context, or null if there is no package root.
   */
  String packageRoot;

  /**
   * The [_ContextInfo] that encloses this one.
   */
  _ContextInfo parent;

  /**
   * The `pubspec.yaml` file path for this context.
   */
  String pubspecPath;

  /**
   * Stream subscription we are using to watch the context's directory for
   * changes.
   */
  StreamSubscription<WatchEvent> changeSubscription;

  /**
   * The analysis context that was created for the [folder].
   */
  AnalysisContext context;

  /**
   * Map from full path to the [Source] object, for each source that has been
   * added to the context.
   */
  Map<String, Source> sources = new HashMap<String, Source>();

  /**
   * Dependencies of the context's package map.
   * If any of these files changes, the package map needs to be recomputed.
   */
  Set<String> packageMapDependencies;

  _ContextInfo(this.folder, File pubspecFile, this.children, this.packageRoot) {
    pubspecPath = pubspecFile.path;
    for (_ContextInfo child in children) {
      child.parent = this;
    }
  }

  /**
   * Returns `true` if this context is root folder based.
   */
  bool get isRoot => parent == null;

  /**
   * Returns `true` if [path] is excluded, as it is in one of the children.
   */
  bool excludes(String path) {
    return children.any((child) {
      return child.folder.contains(path);
    });
  }

  /**
   * Returns `true` if [resource] is excluded, as it is in one of the children.
   */
  bool excludesResource(Resource resource) {
    return excludes(resource.path);
  }

  /**
   * Returns `true` if [path] is the pubspec file of this context.
   */
  bool isPubspec(String path) {
    return path == pubspecPath;
  }
}<|MERGE_RESOLUTION|>--- conflicted
+++ resolved
@@ -287,8 +287,7 @@
   /**
    * Resursively adds all Dart and HTML files to the [changeSet].
    */
-  void _addSourceFiles(ChangeSet changeSet, Folder folder, _ContextInfo info,
-      bool pubspecExists, bool createPackageUri) {
+  void _addSourceFiles(ChangeSet changeSet, Folder folder, _ContextInfo info) {
     if (info.excludesResource(folder) || folder.shortName.startsWith('.')) {
       return;
     }
@@ -302,31 +301,7 @@
       // add files, recurse into folders
       if (child is File) {
         if (_shouldFileBeAnalyzed(child)) {
-<<<<<<< HEAD
-          Source source = child.createSource();
-          if (createPackageUri) {
-            //
-            // It should be possible to generate the uri by executing:
-            //
-            //   Uri uri = info.context.sourceFactory.restoreUri(source);
-            //
-            // but for some reason this doesn't produce the same result as the
-            // code below. This needs to be investigated.
-            // (See https://code.google.com/p/dart/issues/detail?id=22463).
-            //
-            String packagePath = info.folder.path;
-            String packageName =
-                resourceProvider.pathContext.basename(packagePath);
-            String libPath =
-                resourceProvider.pathContext.join(packagePath, LIB_DIR_NAME);
-            String relPath = source.fullName.substring(libPath.length);
-            Uri uri =
-                Uri.parse('${PackageMapUriResolver.PACKAGE_SCHEME}:$packageName$relPath');
-            source = child.createSource(uri);
-          }
-=======
           Source source = createSourceInContext(info.context, child);
->>>>>>> 07f1d4da
           changeSet.addedSource(source);
           info.sources[path] = source;
         }
@@ -335,19 +310,7 @@
         if (shortName == PACKAGES_NAME) {
           continue;
         }
-        if (pubspecExists &&
-            !createPackageUri &&
-            shortName == LIB_DIR_NAME &&
-            child.parent == info.folder) {
-          _addSourceFiles(changeSet, child, info, pubspecExists, true);
-        } else {
-          _addSourceFiles(
-              changeSet,
-              child,
-              info,
-              pubspecExists,
-              createPackageUri);
-        }
+        _addSourceFiles(changeSet, child, info);
       }
     }
   }
@@ -394,8 +357,6 @@
     });
     UriResolver packageUriResolver = _computePackageUriResolver(folder, info);
     info.context = addContext(folder, packageUriResolver);
-<<<<<<< HEAD
-=======
     return info;
   }
 
@@ -410,7 +371,6 @@
     ChangeSet changeSet = new ChangeSet();
     _addSourceFiles(changeSet, folder, info);
     applyChangesToContext(folder, changeSet);
->>>>>>> 07f1d4da
     return info;
   }
 
@@ -431,19 +391,9 @@
   List<_ContextInfo> _createContexts(Folder folder, bool withPubspecOnly) {
     // check whether there is a pubspec in the folder
     File pubspecFile = folder.getChild(PUBSPEC_NAME);
-<<<<<<< HEAD
-    bool pubspecExists = pubspecFile.exists;
-    if (pubspecExists) {
-      _ContextInfo info = _createContextWithSources(
-          folder,
-          pubspecFile,
-          pubspecExists,
-          <_ContextInfo>[]);
-=======
     if (pubspecFile.exists) {
       _ContextInfo info =
           _createContextWithSources(folder, pubspecFile, <_ContextInfo>[]);
->>>>>>> 07f1d4da
       return [info];
     }
     // try to find subfolders with pubspec files
@@ -459,33 +409,11 @@
       return children;
     }
     // OK, create a context without a pubspec
-<<<<<<< HEAD
-    _createContextWithSources(folder, pubspecFile, pubspecExists, children);
-=======
     _createContextWithSources(folder, pubspecFile, children);
->>>>>>> 07f1d4da
     return children;
   }
 
   /**
-<<<<<<< HEAD
-   * Create a new context associated with the given [folder]. The [pubspecFile]
-   * is the `pubspec.yaml` file contained in the folder, and [pubspecExists] is
-   * `true` if the file exists. Add any sources that are not included in one of
-   * the [children] to the context.
-   */
-  _ContextInfo _createContextWithSources(Folder folder, File pubspecFile,
-      bool pubspecExists, List<_ContextInfo> children) {
-    _ContextInfo info = _createContext(folder, pubspecFile, children);
-    ChangeSet changeSet = new ChangeSet();
-    _addSourceFiles(changeSet, folder, info, pubspecExists, false);
-    applyChangesToContext(folder, changeSet);
-    return info;
-  }
-
-  /**
-=======
->>>>>>> 07f1d4da
    * Clean up and destroy the context associated with the given folder.
    */
   void _destroyContext(Folder folder) {
