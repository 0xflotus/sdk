--- conflicted
+++ resolved
@@ -1617,13 +1617,8 @@
 
 main() {}
 """, """
-<<<<<<< HEAD
-// package name must be a valid identifier
-import 'package:not-valid/foo.dart';
-=======
 // package name must be valid
 import 'package:not\valid/foo.dart';
->>>>>>> 6c50e6d9
 
 main() {}
 """]);
