--- conflicted
+++ resolved
@@ -13,10 +13,6 @@
     JsGetName;
 
 import '../headers.dart';
-<<<<<<< HEAD
-
-=======
->>>>>>> 71b3d5ab
 import '../js_emitter.dart' hide Emitter;
 import '../js_emitter.dart' as js_emitter show Emitter;
 import '../model.dart';
