--- conflicted
+++ resolved
@@ -128,7 +128,6 @@
     });
   }
 }
-
 /**
  * The class {@code TokenFactory} defines utility methods that can be used to create tokens.
  */
@@ -549,19 +548,11 @@
         runJUnitTest(__test, __test.test_keyword_with);
       });
       _ut.test('test_lineInfo_multilineComment', () {
-<<<<<<< HEAD
         final __test = new CharBufferScannerTest();
         runJUnitTest(__test, __test.test_lineInfo_multilineComment);
       });
       _ut.test('test_lineInfo_simpleClass', () {
         final __test = new CharBufferScannerTest();
-=======
-        final __test = new CharBufferScannerTest();
-        runJUnitTest(__test, __test.test_lineInfo_multilineComment);
-      });
-      _ut.test('test_lineInfo_simpleClass', () {
-        final __test = new CharBufferScannerTest();
->>>>>>> d86c7234
         runJUnitTest(__test, __test.test_lineInfo_simpleClass);
       });
       _ut.test('test_lineInfo_slashN', () {
@@ -1482,17 +1473,12 @@
     });
   }
 }
-
 /**
  * Instances of the class {@code TokenStreamValidator} are used to validate the correct construction
  * of a stream of tokens.
  */
 class TokenStreamValidator {
-<<<<<<< HEAD
-  
-=======
 
->>>>>>> d86c7234
   /**
    * Validate that the stream of tokens that starts with the given token is correct.
    * @param token the first token in the stream of tokens to be validated
@@ -2057,11 +2043,7 @@
     JUnitTestCase.assertEquals(source.length, comment.length);
     JUnitTestCase.assertEquals(source, comment.lexeme);
   }
-<<<<<<< HEAD
-  
-=======
 
->>>>>>> d86c7234
   /**
    * Assert that scanning the given source produces an error with the given code.
    * @param illegalCharacter
@@ -2073,11 +2055,7 @@
     scan(source, listener);
     listener.assertErrors([new AnalysisError.con2(null, expectedOffset, 1, expectedError, [(source.codeUnitAt(expectedOffset) as int)])]);
   }
-<<<<<<< HEAD
-  
-=======
 
->>>>>>> d86c7234
   /**
    * Assert that when scanned the given source contains a single keyword token with the same lexeme
    * as the original source.
@@ -2116,11 +2094,7 @@
       JUnitTestCase.assertEquals(expectedLocation._columnNumber, location.columnNumber);
     }
   }
-<<<<<<< HEAD
-  
-=======
 
->>>>>>> d86c7234
   /**
    * Assert that the token scanned from the given source has the expected type.
    * @param expectedType the expected type of the token
@@ -2153,11 +2127,7 @@
     JUnitTestCase.assertEquals(TokenType.EOF, originalToken.next.type);
     return originalToken;
   }
-<<<<<<< HEAD
-  
-=======
 
->>>>>>> d86c7234
   /**
    * Assert that when scanned the given source contains a sequence of tokens identical to the given
    * tokens.
@@ -2185,10 +2155,6 @@
     return token;
   }
 }
-<<<<<<< HEAD
-
-=======
->>>>>>> d86c7234
 /**
  * Instances of the class {@code ExpectedLocation} encode information about the expected location
  * of a given offset in source code.
