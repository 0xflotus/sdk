--- conflicted
+++ resolved
@@ -56,203 +56,7 @@
 call_test: Fail # Issue 12602
 dynamic_prefix_core_test: Fail # Issue 12478
 
-<<<<<<< HEAD
-[ $runtime == chrome ]
-
-
-[ $browser ]
-
-
-[ $compiler == dart2dart ]
-built_in_identifier_prefix_test: Fail # Inherited from dart2js.
-constructor_initializer_test: Fail # VM issue
-factory3_test: Fail
-type_checks_in_factory_method_test: Fail
-
-many_overridden_no_such_method_test: Fail, Pass, OK # Fails in minified mode, test depends on method names.
-overridden_no_such_method_test: Fail, Pass, OK # Fails in minified mode, test depends on method names.
-
-on_catch_malformed_type_test: Fail # Issue 8601
-
-# False positive compile-time error is masking expected compile-time error
-mixin_type_parameters_errors_test/*: Skip
-
-# Mixins fail on the VM.
-mixin_mixin_test: Fail                      # VM issue
-mixin_issue10216_2_test: Fail               # VM issue
-mixin_forwarding_constructor2_test: Fail # Issue 11888
-mixin_typedef_constructor_test: Fail # Issue 11888
-mixin_type_parameter2_test: Fail # Issue 11888
-
-mixin_with_two_implicit_constructors_test: Fail # Issue 11889
-
-# Malformed types not handled as unresolved:
-import_core_prefix_test: Fail
-prefix16_test: Fail
-prefix22_test: Fail
-
-# Calling unresolved class constructor:
-call_nonexistent_constructor_test: Fail
-
-bad_override_test/01: Fail # Issue 11496
-bad_override_test/02: Fail # Issue 11496
-bad_override_test/06: Fail # Issue 11496
-class_override_test/00: Fail # Issue 11496
-field_override3_test/00: Fail # Issue 11496
-field_override3_test/01: Fail # Issue 11496
-field_override3_test/02: Fail # Issue 11496
-field_override3_test/03: Fail # Issue 11496
-getter_override_test/00: Fail # Issue 11496
-getter_override_test/01: Fail # Issue 11496
-getter_override_test/02: Fail # Issue 11496
-method_override7_test/00: Fail # Issue 11496
-method_override7_test/01: Fail # Issue 11496
-method_override7_test/02: Fail # Issue 11496
-method_override8_test/03: Fail # Issue 11496
-setter_override_test/00: Fail # Issue 11496
-setter_override_test/03: Fail # Issue 11496
-setter_override2_test/02: Fail # Issue 11496
-
-compile_time_constant10_test/01: Fail # http://dartbug.com/5519
-compile_time_constant10_test/02: Fail # http://dartbug.com/5519
-compile_time_constant_arguments_test/01: Fail # http://dartbug.com/5519
-compile_time_constant_arguments_test/02: Fail # http://dartbug.com/5519
-compile_time_constant_arguments_test/03: Fail # http://dartbug.com/5519
-compile_time_constant_arguments_test/05: Fail # http://dartbug.com/5519
-compile_time_constant_arguments_test/06: Fail # http://dartbug.com/5519
-const_constructor_syntax_test/04: Fail # http://dartbug.com/5519
-const_syntax_test/01: Fail # http://dartbug.com/5519
-const_syntax_test/02: Fail # http://dartbug.com/5519
-const_syntax_test/03: Fail # http://dartbug.com/5519
-const_syntax_test/04: Fail # http://dartbug.com/5519
-const_syntax_test/05: Fail # http://dartbug.com/5519
-const_syntax_test/06: Fail # http://dartbug.com/5519
-const_syntax_test/07: Fail # http://dartbug.com/5519
-const_syntax_test/08: Fail # http://dartbug.com/5519
-const_syntax_test/10: Fail # http://dartbug.com/5519
-constructor_named_arguments_test/01: Fail # http://dartbug.com/5519
-final_for_in_variable_test/01: Fail # http://dartbug.com/5519
-final_is_not_const_test/01: Fail # http://dartbug.com/5519
-final_syntax_test/01: Fail # http://dartbug.com/5519
-final_syntax_test/02: Fail # http://dartbug.com/5519
-final_syntax_test/03: Fail # http://dartbug.com/5519
-final_syntax_test/04: Fail # http://dartbug.com/5519
-getter_no_setter_test/01: Fail # http://dartbug.com/5519
-named_parameters_aggregated_test/01: Fail # http://dartbug.com/5519
-named_parameters_aggregated_test/03: Fail # http://dartbug.com/5519
-not_enough_positional_arguments_test/01: Fail # http://dartbug.com/5519
-
-metadata_test: Fail
-# Fails in conservative mode, issue 4935, passes in minifinying mode.
-argument_definition_test/*: Skip # Not implemented.
-const_var_test: Pass, Fail # Map literals take 2 type arguments.
-map_literal3_test: Fail # Map literals take 2 type arguments.
-class_cycle_negative_test: Fail, OK # Bad test: assumes eager loading.
-interface_cycle_negative_test: Fail, OK # Bad test: assumes eager loading.
-# Common problems with dart2js.  In illegal family, invalid
-# declarations are simply not parsed.  In pseudo kw dart2js
-# chokes on things like typedef(x) => "typedef $x" and alike.
-abstract_syntax_test/01: Fail
-pseudo_kw_test: Fail
-# external keyword is not yet supported by dart2js/dart2dart.
-external_test/*: Skip
-lazy_static3_test: Fail # Issue 12593
-# dart2js frontend doesn't even analyse problematic classes.
-duplicate_implements_test/01: Fail
-duplicate_implements_test/02: Fail
-duplicate_implements_test/03: Fail
-duplicate_implements_test/04: Fail
-method_override4_test: Fail
-method_override5_test: Fail
-operator1_negative_test: Fail
-static_final_field_negative_test: Fail
-static_top_level_test/00: Fail
-static_top_level_test/01: Fail
-static_top_level_test/02: Fail
-static_top_level_test/03: Fail
-static_top_level_test/04: Fail
-static_top_level_test/05: Fail
-static_top_level_test/06: Fail
-static_top_level_test/07: Fail
-# Bug in dart2js parser: it happily parses 1is int; variable declaration.
-number_identifier_negative_test: Fail
-# Common with language_dart2js.
-factory_redirection_test/0*: Skip # Flaky negative tests, crash, fail, or pass. Not implemented.
-factory_redirection_test/1*: Skip # Flaky negative tests, crash, fail, or pass. Not implemented.
-function_type_alias5_test/00: Fail
-function_type_alias5_test/01: Fail
-function_type_alias5_test/02: Fail
-function_type_alias7_test/00: Fail
-parameter_initializer6_negative_test: Fail # Issue 3502
-syntax_test/47: Fail
-# DartVM problem.
-constructor5_test: Fail
-constructor6_test: Fail
-closure_in_initializer_test: Fail
-super_first_constructor_test: Fail
-# VM specific tests.
-# This test hard codes name of file being run and precise position.
-generic_test: Fail, Ok
-# Minified mode failures.
-# TODO(antonm): proper support in test framework.
-no_such_method_test: Pass, Fail, OK # Hard codes the name of invoked method ("foo").
-
-new_expression_type_args_test/00: Fail # Wrongly reports compile-time error.
-new_expression_type_args_test/01: Fail # Wrongly reports compile-time error.
-
-get_set_syntax_test/00: Fail # Fixed by https://chromiumcodereview.appspot.com/10915111
-get_set_syntax_test/01: Fail # Fixed by https://chromiumcodereview.appspot.com/10915111
-get_set_syntax_test/02: Fail # Fixed by https://chromiumcodereview.appspot.com/10915111
-get_set_syntax_test/03: Fail # Fixed by https://chromiumcodereview.appspot.com/10915111
-get_set_syntax_test/04: Fail # Fixed by https://chromiumcodereview.appspot.com/10915111
-get_set_syntax_test/05: Fail # Fixed by https://chromiumcodereview.appspot.com/10915111
-get_set_syntax_test/06: Fail # Fixed by https://chromiumcodereview.appspot.com/10915111
-get_set_syntax_test/07: Fail # Fixed by https://chromiumcodereview.appspot.com/10915111
-get_set_syntax_test/13: Fail # Fixed by https://chromiumcodereview.appspot.com/10915111
-get_set_syntax_test/14: Fail # Fixed by https://chromiumcodereview.appspot.com/10915111
-get_set_syntax_test/15: Fail # Fixed by https://chromiumcodereview.appspot.com/10915111
-
-# Only checked mode reports an error on type assignment
-# problems in compile time constants.
-compile_time_constant_checked_test/02: Fail, OK
-compile_time_constant_checked2_test/01: Fail, OK
-compile_time_constant_checked2_test/02: Fail, OK
-compile_time_constant_checked2_test/03: Fail, OK
-compile_time_constant_checked2_test/04: Fail, OK
-compile_time_constant_checked2_test/05: Fail, OK
-compile_time_constant_checked2_test/06: Fail, OK
-compile_time_constant_checked3_test/01: Fail, OK
-compile_time_constant_checked3_test/02: Fail, OK
-compile_time_constant_checked3_test/03: Fail, OK
-compile_time_constant_checked3_test/04: Fail, OK
-compile_time_constant_checked3_test/05: Fail, OK
-compile_time_constant_checked3_test/06: Fail, OK
-
-positional_parameters_type_test: Fail # Triage this.
-
-[ $compiler == dart2dart && $minified ]
-super_getter_setter_test: Fail # Issue 11065.
-f_bounded_quantification4_test: Fail # Issue 12605.
-
-# TODO(tball): Assign proper bug numbers.
-class_literal_test: Fail
-
-import_core_prefix_test: Pass
-prefix22_test: Pass
-invocation_mirror_test: Fail, OK # hardcoded names.
-super_call4_test: Fail, OK # hardcoded names.
-
-[ $compiler == dart2js || $compiler == dart2dart]
-null_test/03: Fail    # Issue 12445.
-
-[ $compiler == dart2js ]
-null_test/none: Fail  # Issue 12482
-
-[ $compiler == none && $runtime == drt ]
-vm/reflect_core_vm_test: Fail  # Temporarily marked as fail.
-=======
 [ $compiler == none && $runtime == drt ]
 vm/reflect_core_vm_test: Fail  # Temporarily marked as fail.
 mixin_illegal_object_test/01: pass # Issue 10952.
-mixin_illegal_object_test/02: pass # Issue 10952.
->>>>>>> f128a93b
+mixin_illegal_object_test/02: pass # Issue 10952.