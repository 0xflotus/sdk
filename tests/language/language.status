# Copyright (c) 2012, the Dart project authors.  Please see the AUTHORS file
# for details. All rights reserved. Use of this source code is governed by a
# BSD-style license that can be found in the LICENSE file.

# This directory contains tests that are intended to show the
# current state of the language.

[ $compiler == none ]
built_in_identifier_prefix_test: Fail # Issue 6970
tearoff_constructor_basic_test: Skip # Crashes in checked mode -- hausner investigating

# These bugs refer currently ongoing language discussions.
constructor_initializer_test/none: Fail # Issue 12633
constructor5_test: Fail # Issue 6422
constructor6_test: Fail # Issue 6422
closure_in_initializer_test: Fail # Issue 6422

# Regular bugs which should be fixed.
duplicate_export_negative_test: Fail # Issue 6134

deferred_redirecting_factory_test: Fail # Issue 23408
redirecting_constructor_initializer_test: RuntimeError # Issue 23488

# Non-contractive types are not supported in the vm.
cyclic_type_test/02: Fail, OK
cyclic_type_test/04: Fail, OK
cyclic_type2_test: Fail, OK
least_upper_bound_expansive_test/*: Fail, OK

async_star_regression_2238_test: CompileTimeError, RuntimeError # drt only runtime-errs.
async_star_cancel_while_paused_test: RuntimeError
async_star_await_pauses_test: Skip # Times out. Issue 23996
<<<<<<< HEAD
async_star_regression_fisk_test: RuntimeError # Issue 23994
=======
>>>>>>> 71b3d5ab

[ $compiler == none && $runtime == vm ]
class_keyword_test/02: MissingCompileTimeError # Issue 13627
unicode_bom_test: Fail # Issue 16067
vm/debug_break_enabled_vm_test/01: Crash, OK # Expected to hit breakpoint.
try_catch_optimized1_test: Skip # Srdjan investigating

[ $compiler == none && $checked ]
type_variable_bounds4_test/01: Fail # Issue 14006

[ $compiler == none ]
dynamic_prefix_core_test/01: RuntimeError # Issue 12478
multiline_strings_test: Fail # Issue 23020

[ $compiler == none && ($runtime == vm || $runtime == drt || $runtime == dartium || $runtime == ContentShellOnAndroid) ]
dynamic_prefix_core_test/none: Fail # Issue 12478
export_ambiguous_main_negative_test: Fail # Issue 14763

[ $compiler == none && ($runtime == dartium || $runtime == ContentShellOnAndroid) && $unchecked ]
assertion_test: Fail # Issue 14651.
generic_test: Fail # Issue 14651.
list_literal4_test: Fail # Issue 14651.
map_literal4_test: Fail # Issue 14651.
named_parameters_type_test/01: Fail # Issue 14651.
named_parameters_type_test/02: Fail # Issue 14651.
named_parameters_type_test/03: Fail # Issue 14651.
positional_parameters_type_test/01: Fail # Issue 14651.
positional_parameters_type_test/02: Fail # Issue 14651.
type_checks_in_factory_method_test: Fail # Issue 14651.
vm/type_vm_test: Fail # Issue 14651.

[ $compiler == none && ( $runtime == dartium || $runtime == drt || $runtime == ContentShellOnAndroid) ]
issue13474_test: Pass, Fail # Issue 14651.
vm/optimized_guarded_field_isolates_test: Fail # Issue 13921.
main_test/01: Fail # Issue 20028
main_test/02: Fail # Issue 20028
main_test/04: Fail # Issue 20028
main_test/05: Fail # Issue 20028
main_test/21: Fail # Issue 20028
main_test/42: Fail # Issue 20028
mirror_in_static_init_test: Fail # Issue 22071
vm/debug_break_enabled_vm_test/*: Skip # Issue 14651.

[ $compiler == none && $runtime == dartium && $system == linux && $arch != x64 ]
issue_22780_test/01 : Pass, Timeout # Issue 24473

[ $compiler == none && $runtime == drt ]
disassemble_test: Pass, Fail # Issue 18122

[ $compiler == none && $runtime == vm && $arch == mips && $checked ]
generic_instanceof3_test: Pass, Crash # Issue 17440.

[ $compiler == none && $runtime == vm && $arch == mips && $mode == debug ]
stack_overflow_test: Skip # Crashes. Issue 17440.
stack_overflow_stacktrace_test: Skip # Crashes. Issue 17440.
large_class_declaration_test: SkipSlow # Times out. Issue 20352

[ $compiler == none && ($runtime == dartium || $runtime == drt || $runtime == ContentShellOnAndroid) && $mode == debug ]
large_class_declaration_test: SkipSlow # Times out. Issue 20352

[ $compiler == none && $runtime == ContentShellOnAndroid ]
gc_test: SkipSlow # Times out flakily. Issue 20956

[ $compiler == none && $runtime == vm && ( $arch == simarm || $arch == arm || $arch == simarmv5te || $arch == armv5te || $arch == simarm64 || $arch == arm64 || $arch == simmips || $arch == mips) ]
vm/load_to_load_unaligned_forwarding_vm_test: Pass, Crash # Unaligned offset. Issue 22151

[ $compiler == none && ( $runtime == dartium || $runtime == drt ) ]
issue23244_test: Fail # Can't run spawnFunction on dartium.

[ $compiler == none && ($runtime == vm || $runtime == drt || $runtime == dartium) && $arch == ia32 ]
vm/regress_24517_test: Pass, Fail # Issue 24517.

[ $noopt ]
# Imports dart:mirrors
const_evaluation_test: CompileTimeError
deferred_constraints_constants_test: CompileTimeError
enum_mirror_test: CompileTimeError
field_increment_bailout_test: CompileTimeError
instance_creation_in_function_annotation_test: CompileTimeError
invocation_mirror2_test: CompileTimeError
invocation_mirror_invoke_on2_test: CompileTimeError
invocation_mirror_invoke_on_test: CompileTimeError
issue21079_test: CompileTimeError
many_overridden_no_such_method_test: CompileTimeError
no_such_method_test: CompileTimeError
null_test/none: CompileTimeError
overridden_no_such_method_test: CompileTimeError
regress_13462_0_test: CompileTimeError
regress_13462_1_test: CompileTimeError
regress_18535_test: CompileTimeError
super_call4_test: CompileTimeError
super_getter_setter_test: CompileTimeError
vm/reflect_core_vm_test: CompileTimeError
redirecting_factory_reflection_test: CompileTimeError

# Deferred loading - Issue 24676
deferred_load_constants_test: Skip
deferred_constraints_constants_test: Skip
deferred_global_test: Skip
deferred_inheritance_constraints_test: Skip

deopt_inlined_function_lazy_test: Pass, Crash # Incompatible flag: --deoptimize-alot
tearoff_basic_test: RuntimeError, Crash # Conflicting flag.
vm/type_cast_vm_test: RuntimeError # Line number mismatch.
regress_23408_test: RuntimeError
issue21159_test: Pass, Crash, Timeout # Issue 24659 - missing stack overflow check

stack_trace_test: Fail  # Issue 24783 - inlined frames missing<|MERGE_RESOLUTION|>--- conflicted
+++ resolved
@@ -30,10 +30,6 @@
 async_star_regression_2238_test: CompileTimeError, RuntimeError # drt only runtime-errs.
 async_star_cancel_while_paused_test: RuntimeError
 async_star_await_pauses_test: Skip # Times out. Issue 23996
-<<<<<<< HEAD
-async_star_regression_fisk_test: RuntimeError # Issue 23994
-=======
->>>>>>> 71b3d5ab
 
 [ $compiler == none && $runtime == vm ]
 class_keyword_test/02: MissingCompileTimeError # Issue 13627
