// Copyright (c) 2012, the Dart project authors.  Please see the AUTHORS file
// for details. All rights reserved. Use of this source code is governed by a
// BSD-style license that can be found in the LICENSE file.

part of js_backend;

/**
 * A function element that represents a closure call. The signature is copied
 * from the given element.
 */
class ClosureInvocationElement extends FunctionElementX {
  ClosureInvocationElement(SourceString name,
                           FunctionElement other)
      : super.from(name, other, other.enclosingElement),
        methodElement = other;

  isInstanceMember() => true;

  Element getOutermostEnclosingMemberOrTopLevel() => methodElement;

  /**
   * The [member] this invocation refers to.
   */
  Element methodElement;
}

/**
 * A convenient type alias for some functions that emit keyed values.
 */
typedef void DefineStubFunction(String invocationName, jsAst.Expression value);

/**
 * A data structure for collecting fragments of a class definition.
 */
class ClassBuilder {
  final List<jsAst.Property> properties = <jsAst.Property>[];

  /// Set to true by user if class is indistinguishable from its superclass.
  bool isTrivial = false;

  // Has the same signature as [DefineStubFunction].
  void addProperty(String name, jsAst.Expression value) {
    properties.add(new jsAst.Property(js.string(name), value));
  }

  jsAst.Expression toObjectInitializer() {
    return new jsAst.ObjectInitializer(properties);
  }
}

/**
 * Generates the code for all used classes in the program. Static fields (even
 * in classes) are ignored, since they can be treated as non-class elements.
 *
 * The code for the containing (used) methods must exist in the [:universe:].
 */
class CodeEmitterTask extends CompilerTask {
  bool needsInheritFunction = false;
  bool needsDefineClass = false;
  bool needsMixinSupport = false;
  bool needsLazyInitializer = false;
  final Namer namer;
  ConstantEmitter constantEmitter;
  NativeEmitter nativeEmitter;
  CodeBuffer mainBuffer;
  final CodeBuffer deferredBuffer = new CodeBuffer();
  /** Shorter access to [isolatePropertiesName]. Both here in the code, as
      well as in the generated code. */
  String isolateProperties;
  String classesCollector;
  final Set<ClassElement> neededClasses = new Set<ClassElement>();
  final List<ClassElement> regularClasses = <ClassElement>[];
  final List<ClassElement> deferredClasses = <ClassElement>[];
  final List<ClassElement> nativeClasses = <ClassElement>[];
  final List<Selector> trivialNsmHandlers = <Selector>[];
  final Map<String, String> mangledFieldNames = <String, String>{};

  // TODO(ngeoffray): remove this field.
  Set<ClassElement> instantiatedClasses;

  final List<jsAst.Expression> boundClosures = <jsAst.Expression>[];

  JavaScriptBackend get backend => compiler.backend;

  String get _ => compiler.enableMinification ? "" : " ";
  String get n => compiler.enableMinification ? "" : "\n";
  String get N => compiler.enableMinification ? "\n" : ";\n";

  /**
   * A cache of closures that are used to closurize instance methods.
   * A closure is dynamically bound to the instance used when
   * closurized.
   */
  final Map<int, String> boundClosureCache;

  /**
   * A cache of closures that are used to closurize instance methods
   * of interceptors. These closures are dynamically bound to the
   * interceptor instance, and the actual receiver of the method.
   */
  final Map<int, String> interceptorClosureCache;

  /**
   * Raw ClassElement symbols occuring in is-checks and type assertions.  If the
   * program contains parameterized checks `x is Set<int>` and
   * `x is Set<String>` then the ClassElement `Set` will occur once in
   * [checkedClasses].
   */
  Set<ClassElement> checkedClasses;

  /**
   * Raw Typedef symbols occuring in is-checks and type assertions.  If the
   * program contains `x is F<int>` and `x is F<bool>` then the TypedefElement
   * `F` will occur once in [checkedTypedefs].
   */
  Set<TypedefElement> checkedTypedefs;

  final bool generateSourceMap;

  Iterable<ClassElement> cachedClassesUsingTypeVariableTests;

  Iterable<ClassElement> get classesUsingTypeVariableTests {
    if (cachedClassesUsingTypeVariableTests == null) {
      cachedClassesUsingTypeVariableTests = compiler.codegenWorld.isChecks
          .where((DartType t) => t is TypeVariableType)
          .map((TypeVariableType v) => v.element.getEnclosingClass())
          .toList();
    }
    return cachedClassesUsingTypeVariableTests;
  }

  CodeEmitterTask(Compiler compiler, Namer namer, this.generateSourceMap)
      : mainBuffer = new CodeBuffer(),
        this.namer = namer,
        boundClosureCache = new Map<int, String>(),
        interceptorClosureCache = new Map<int, String>(),
        constantEmitter = new ConstantEmitter(compiler, namer),
        super(compiler) {
    nativeEmitter = new NativeEmitter(this);
  }

  void addComment(String comment, CodeBuffer buffer) {
    buffer.write(jsAst.prettyPrint(js.comment(comment), compiler));
  }

  void computeRequiredTypeChecks() {
    assert(checkedClasses == null && checkedTypedefs == null);

    backend.rti.addImplicitChecks(compiler.codegenWorld,
                                  classesUsingTypeVariableTests);

    checkedClasses = new Set<ClassElement>();
    checkedTypedefs = new Set<TypedefElement>();
    compiler.codegenWorld.isChecks.forEach((DartType t) {
      if (t is InterfaceType) {
        checkedClasses.add(t.element);
      } else if (t is TypedefType) {
        checkedTypedefs.add(t.element);
      }
    });
  }

  ClassElement computeMixinClass(MixinApplicationElement mixinApplication) {
    ClassElement mixin = mixinApplication.mixin;
    while (mixin.isMixinApplication) {
      mixinApplication = mixin;
      mixin = mixinApplication.mixin;
    }
    return mixin;
  }

  jsAst.Expression constantReference(Constant value) {
    return constantEmitter.reference(value);
  }

  jsAst.Expression constantInitializerExpression(Constant value) {
    return constantEmitter.initializationExpression(value);
  }

  String get name => 'CodeEmitter';

  String get currentGenerateAccessorName
      => '${namer.CURRENT_ISOLATE}.\$generateAccessor';
  String get generateAccessorHolder
      => '$isolatePropertiesName.\$generateAccessor';
  String get finishClassesProperty
      => r'$finishClasses';
  String get finishClassesName
      => '${namer.isolateName}.$finishClassesProperty';
  String get finishIsolateConstructorName
      => '${namer.isolateName}.\$finishIsolateConstructor';
  String get isolatePropertiesName
      => '${namer.isolateName}.${namer.isolatePropertiesName}';
  String get supportsProtoName
      => 'supportsProto';
  String get lazyInitializerName
      => '${namer.isolateName}.\$lazy';

  // Compact field specifications.  The format of the field specification is
  // <accessorName>:<fieldName><suffix> where the suffix and accessor name
  // prefix are optional.  The suffix directs the generation of getter and
  // setter methods.  Each of the getter and setter has two bits to determine
  // the calling convention.  Setter listed below, getter is similar.
  //
  //     00: no setter
  //     01: function(value) { this.field = value; }
  //     10: function(receiver, value) { receiver.field = value; }
  //     11: function(receiver, value) { this.field = value; }
  //
  // The suffix encodes 4 bits using three ASCII ranges of non-identifier
  // characters.
  static const FIELD_CODE_CHARACTERS = r"<=>?@{|}~%&'()*";
  static const NO_FIELD_CODE = 0;
  static const FIRST_FIELD_CODE = 1;
  static const RANGE1_FIRST = 0x3c;   //  <=>?@    encodes 1..5
  static const RANGE1_LAST = 0x40;
  static const RANGE2_FIRST = 0x7b;   //  {|}~     encodes 6..9
  static const RANGE2_LAST = 0x7e;
  static const RANGE3_FIRST = 0x25;   //  %&'()*+  encodes 10..16
  static const RANGE3_LAST = 0x2b;

  jsAst.FunctionDeclaration get generateAccessorFunction {
    const RANGE1_SIZE = RANGE1_LAST - RANGE1_FIRST + 1;
    const RANGE2_SIZE = RANGE2_LAST - RANGE2_FIRST + 1;
    const RANGE1_ADJUST = - (FIRST_FIELD_CODE - RANGE1_FIRST);
    const RANGE2_ADJUST = - (FIRST_FIELD_CODE + RANGE1_SIZE - RANGE2_FIRST);
    const RANGE3_ADJUST =
        - (FIRST_FIELD_CODE + RANGE1_SIZE + RANGE2_SIZE - RANGE3_FIRST);

    String receiverParamName = compiler.enableMinification ? "r" : "receiver";
    String valueParamName = compiler.enableMinification ? "v" : "value";

    // function generateAccessor(field, prototype) {
    jsAst.Fun fun = js.fun(['field', 'prototype'], [
      js('var len = field.length'),
      js('var code = field.charCodeAt(len - 1)'),
      js('code = ((code >= $RANGE1_FIRST) && (code <= $RANGE1_LAST))'
          '    ? code - $RANGE1_ADJUST'
          '    : ((code >= $RANGE2_FIRST) && (code <= $RANGE2_LAST))'
          '      ? code - $RANGE2_ADJUST'
          '      : ((code >= $RANGE3_FIRST) && (code <= $RANGE3_LAST))'
          '        ? code - $RANGE3_ADJUST'
          '        : $NO_FIELD_CODE'),

      // if (needsAccessor) {
      js.if_('code', [
        js('var getterCode = code & 3'),
        js('var setterCode = code >> 2'),
        js('var accessorName = field = field.substring(0, len - 1)'),

        js('var divider = field.indexOf(":")'),
        js.if_('divider > 0', [  // Colon never in first position.
          js('accessorName = field.substring(0, divider)'),
          js('field = field.substring(divider + 1)')
        ]),

        // if (needsGetter) {
        js.if_('getterCode', [
          js('var args = (getterCode & 2) ? "$receiverParamName" : ""'),
          js('var receiver = (getterCode & 1) ? "this" : "$receiverParamName"'),
          js('var body = "return " + receiver + "." + field'),
          js('prototype["${namer.getterPrefix}" + accessorName] = '
                 'new Function(args, body)')
        ]),

        // if (needsSetter) {
        js.if_('setterCode', [
          js('var args = (setterCode & 2)'
              '  ? "$receiverParamName,${_}$valueParamName"'
              '  : "$valueParamName"'),
          js('var receiver = (setterCode & 1) ? "this" : "$receiverParamName"'),
          js('var body = receiver + "." + field + "$_=$_$valueParamName"'),
          js('prototype["${namer.setterPrefix}" + accessorName] = '
                 'new Function(args, body)')
        ]),

      ]),

      // return field;
      js.return_('field')
    ]);

    return new jsAst.FunctionDeclaration(
        new jsAst.VariableDeclaration('generateAccessor'),
        fun);
  }

  List get defineClassFunction {
    // First the class name, then the field names in an array and the members
    // (inside an Object literal).
    // The caller can also pass in the constructor as a function if needed.
    //
    // Example:
    // defineClass("A", ["x", "y"], {
    //  foo$1: function(y) {
    //   print(this.x + y);
    //  },
    //  bar$2: function(t, v) {
    //   this.x = t - v;
    //  },
    // });

    var defineClass = js.fun(['name', 'cls', 'fields', 'prototype'], [
      js('var constructor'),

      js.if_(js('typeof fields == "function"'), [
        js('constructor = fields')
      ], /* else */ [
        js('var str = "function " + cls + "("'),
        js('var body = ""'),

        js.for_('var i = 0', 'i < fields.length', 'i++', [
          js.if_('i != 0', js('str += ", "')),

          js('var field = generateAccessor(fields[i], prototype)'),
          js('var parameter = "parameter_" + field'),
          js('str += parameter'),
          js('body += ("this." + field + " = " + parameter + ";\\n")')
        ]),

        js('str += (") {" + body + "}\\nreturn " + cls)'),

        js('constructor = new Function(str)()')
      ]),

      js('constructor.prototype = prototype'),
      js(r'constructor.builtin$cls = name'),

      js.return_('constructor')
    ]);
    // Declare a function called "generateAccessor".  This is used in
    // defineClassFunction (it's a local declaration in init()).
    return [
        generateAccessorFunction,
        js('$generateAccessorHolder = generateAccessor'),
        new jsAst.FunctionDeclaration(
            new jsAst.VariableDeclaration('defineClass'), defineClass) ];
  }

  /** Needs defineClass to be defined. */
  List buildProtoSupportCheck() {
    // On Firefox and Webkit browsers we can manipulate the __proto__
    // directly. Opera claims to have __proto__ support, but it is buggy.
    // So we have to do more checks.
    // Opera bug was filed as DSK-370158, and fixed as CORE-47615
    // (http://my.opera.com/desktopteam/blog/2012/07/20/more-12-01-fixes).
    // If the browser does not support __proto__ we need to instantiate an
    // object with the correct (internal) prototype set up correctly, and then
    // copy the members.
    // TODO(8541): Remove this work around.

    return [
      js('var $supportsProtoName = false'),
      js('var tmp = defineClass("c", "c", ["f<"], {}).prototype'),

      js.if_(js('tmp.__proto__'), [
        js('tmp.__proto__ = {}'),
        js.if_(js(r'typeof tmp.get$f != "undefined"'),
               js('$supportsProtoName = true'))

      ])
    ];
  }

  static const MAX_MINIFIED_LENGTH_FOR_DIFF_ENCODING = 4;

  // If we need fewer than this many noSuchMethod handlers we can save space by
  // just emitting them in JS, rather than emitting the JS needed to generate
  // them at run time.
  static const VERY_FEW_NO_SUCH_METHOD_HANDLERS = 10;

  /**
   * Adds (at runtime) the handlers to the Object class which catch calls to
   * methods that the object does not have.  The handlers create an invocation
   * mirror object.
   *
   * The current version only gives you the minified name when minifying (when
   * not minifying this method is not called).
   *
   * In order to generate the noSuchMethod handlers we only need the minified
   * name of the method.  We test the first character of the minified name to
   * determine if it is a getter or a setter, and we use the arguments array at
   * runtime to get the number of arguments and their values.  If the method
   * involves named arguments etc. then we don't handle it here, but emit the
   * handler method directly on the Object class.
   *
   * The minified names are mostly 1-4 character names, which we emit in sorted
   * order (primary key is length, secondary ordering is lexicographic).  This
   * gives an order like ... dD dI dX da ...
   *
   * Gzip is good with repeated text, but it can't diff-encode, so we do that
   * for it.  We encode the minified names in a comma-separated string, but all
   * the 1-4 character names are encoded before the first comma as a series of
   * base 26 numbers.  The last digit of each number is lower case, the others
   * are upper case, so 1 is "b" and 26 is "Ba".
   *
   * We think of the minified names as base 88 numbers using the ASCII
   * characters from # to z.  The base 26 numbers each encode the delta from
   * the previous minified name to the next.  So if there is a minified name
   * called Df and the next is Dh, then they are 2971 and 2973 when thought of
   * as base 88 numbers.  The difference is 2, which is "c" in lower-case-
   * terminated base 26.
   *
   * The reason we don't encode long minified names with this method is that
   * decoding the base 88 numbers would overflow JavaScript's puny integers.
   *
   * There are some selectors that have a special calling convention (because
   * they are called with the receiver as the first argument).  They need a
   * slightly different noSuchMethod handler, so we handle these first.
   */
  void addTrivialNsmHandlers(List<jsAst.Node> statements) {
    if (trivialNsmHandlers.length == 0) return;
    // Sort by calling convention, JS name length and by JS name.
    trivialNsmHandlers.sort((a, b) {
      bool aIsIntercepted = backend.isInterceptedName(a.name);
      bool bIsIntercepted = backend.isInterceptedName(b.name);
      if (aIsIntercepted != bIsIntercepted) return aIsIntercepted ? -1 : 1;
      String aName = namer.invocationMirrorInternalName(a);
      String bName = namer.invocationMirrorInternalName(b);
      if (aName.length != bName.length) return aName.length - bName.length;
      return aName.compareTo(bName);
    });

    // Find out how many selectors there are with the special calling
    // convention.
    int firstNormalSelector = trivialNsmHandlers.length;
    for (int i = 0; i < trivialNsmHandlers.length; i++) {
      if (!backend.isInterceptedName(trivialNsmHandlers[i].name)) {
        firstNormalSelector = i;
        break;
      }
    }

    // Get the short names (JS names, perhaps minified).
    Iterable<String> shorts = trivialNsmHandlers.map((selector) =>
         namer.invocationMirrorInternalName(selector));
    final diffShorts = <String>[];
    var diffEncoding = new StringBuffer();

    // Treat string as a number in base 88 with digits in ASCII order from # to
    // z.  The short name sorting is based on length, and uses ASCII order for
    // equal length strings so this means that names are ascending.  The hash
    // character, #, is never given as input, but we need it because it's the
    // implicit leading zero (otherwise we could not code names with leading
    // dollar signs).
    int fromBase88(String x) {
      int answer = 0;
      for (int i = 0; i < x.length; i++) {
        int c = x.codeUnitAt(i);
        // No support for Unicode minified identifiers in JS.
        assert(c >= $$ && c <= $z);
        answer *= 88;
        answer += c - $HASH;
      }
      return answer;
    }

    // Big endian encoding, A = 0, B = 1...
    // A lower case letter terminates the number.
    String toBase26(int x) {
      int c = x;
      var encodingChars = <int>[];
      encodingChars.add($a + (c % 26));
      while (true) {
        c ~/= 26;
        if (c == 0) break;
        encodingChars.add($A + (c % 26));
      }
      return new String.fromCharCodes(encodingChars.reversed.toList());
    }

    bool minify = compiler.enableMinification;
    bool useDiffEncoding = minify && shorts.length > 30;

    int previous = 0;
    int nameCounter = 0;
    for (String short in shorts) {
      // Emit period that resets the diff base to zero when we switch to normal
      // calling convention (this avoids the need to code negative diffs).
      if (useDiffEncoding && nameCounter == firstNormalSelector) {
        diffEncoding.write(".");
        previous = 0;
      }
      if (short.length <= MAX_MINIFIED_LENGTH_FOR_DIFF_ENCODING &&
          useDiffEncoding) {
        int base63 = fromBase88(short);
        int diff = base63 - previous;
        previous = base63;
        String base26Diff = toBase26(diff);
        diffEncoding.write(base26Diff);
      } else {
        if (useDiffEncoding || diffEncoding.length != 0) {
          diffEncoding.write(",");
        }
        diffEncoding.write(short);
      }
      nameCounter++;
    }

    // Startup code that loops over the method names and puts handlers on the
    // Object class to catch noSuchMethod invocations.
    ClassElement objectClass = compiler.objectClass;
    String createInvocationMirror = namer.getName(
        compiler.createInvocationMirrorElement);
    String noSuchMethodName = namer.publicInstanceMethodNameByArity(
        Compiler.NO_SUCH_METHOD, Compiler.NO_SUCH_METHOD_ARG_COUNT);
    var type = 0;
    if (useDiffEncoding) {
      statements.addAll([
        js('var objectClassObject = '
           '        collectedClasses["${namer.getName(objectClass)}"],'
           '    shortNames = "$diffEncoding".split(","),'
           '    nameNumber = 0,'
           '    diffEncodedString = shortNames[0],'
           '    calculatedShortNames = [0, 1]'),  // 0, 1 are args for splice.
        js.for_('var i = 0', 'i < diffEncodedString.length', 'i++', [
          js('var codes = [],'
             '    diff = 0,'
             '    digit = diffEncodedString.charCodeAt(i)'),
          js.if_('digit == ${$PERIOD}', [
            js('nameNumber = 0'),
            js('digit = diffEncodedString.charCodeAt(++i)')
          ]),
          js.while_('digit <= ${$Z}', [
            js('diff *= 26'),
            js('diff += (digit - ${$A})'),
            js('digit = diffEncodedString.charCodeAt(++i)')
          ]),
          js('diff *= 26'),
          js('diff += (digit - ${$a})'),
          js('nameNumber += diff'),
          js.for_('var remaining = nameNumber',
                  'remaining > 0',
                  'remaining = (remaining / 88) | 0', [
            js('codes.unshift(${$HASH} + remaining % 88)')
          ]),
          js('calculatedShortNames.push('
             '    String.fromCharCode.apply(String, codes))')
        ]),
        js('shortNames.splice.apply(shortNames, calculatedShortNames)')
      ]);
    } else {
      // No useDiffEncoding version.
      Iterable<String> longs = trivialNsmHandlers.map((selector) =>
             selector.invocationMirrorMemberName);
      String longNamesConstant = minify ? "" :
          ',longNames = "${longs.join(",")}".split(",")';
      statements.add(
        js('var objectClassObject = '
           '        collectedClasses["${namer.getName(objectClass)}"],'
           '    shortNames = "$diffEncoding".split(",")'
           '    $longNamesConstant'));
    }

    String sliceOffset = '," + (j < $firstNormalSelector ? 1 : 0)';
    if (firstNormalSelector == 0) sliceOffset = '"';
    if (firstNormalSelector == shorts.length) sliceOffset = ', 1"';

    String whatToPatch = nativeEmitter.handleNoSuchMethod ?
                         "Object.prototype" :
                         "objectClassObject";

    statements.addAll([
      js.for_('var j = 0', 'j < shortNames.length', 'j++', [
        js('var type = 0'),
        js('var short = shortNames[j]'),
        js.if_('short[0] == "${namer.getterPrefix[0]}"', js('type = 1')),
        js.if_('short[0] == "${namer.setterPrefix[0]}"', js('type = 2')),
        js('$whatToPatch[short] = Function("'
               'return this.$noSuchMethodName('
                   'this,'
                   '${namer.CURRENT_ISOLATE}.$createInvocationMirror(\'"'
                       ' + ${minify ? "shortNames" : "longNames"}[j]'
                       ' + "\',\'" + short + "\',"'
                       ' + type'
                       ' + ",Array.prototype.slice.call(arguments'
                       '$sliceOffset'
                       ' + "),[]))")')
      ])
    ]);
  }

  jsAst.Fun get finishClassesFunction {
    // Class descriptions are collected in a JS object.
    // 'finishClasses' takes all collected descriptions and sets up
    // the prototype.
    // Once set up, the constructors prototype field satisfy:
    //  - it contains all (local) members.
    //  - its internal prototype (__proto__) points to the superclass'
    //    prototype field.
    //  - the prototype's constructor field points to the JavaScript
    //    constructor.
    // For engines where we have access to the '__proto__' we can manipulate
    // the object literal directly. For other engines we have to create a new
    // object and copy over the members.

    List<jsAst.Node> statements = [
      js('var pendingClasses = {}'),

      js('var hasOwnProperty = Object.prototype.hasOwnProperty'),

      js.forIn('cls', 'collectedClasses', [
        js.if_('hasOwnProperty.call(collectedClasses, cls)', [
          js('var desc = collectedClasses[cls]'),

          /* The 'fields' are either a constructor function or a
           * string encoding fields, constructor and superclass.  Get
           * the superclass and the fields in the format
           *   '[name/]Super;field1,field2'
           * from the null-string property on the descriptor.
           * The 'name/' is optional and contains the name that should be used
           * when printing the runtime type string.  It is used, for example, to
           * print the runtime type JSInt as 'int'.
           */
          js('var classData = desc[""], supr, name = cls, fields = classData'),
          optional(
              compiler.mirrorsEnabled,
              js.if_('typeof classData == "object" && '
                     'classData instanceof Array',
                     [js('classData = fields = classData[0]')])),

          js.if_('typeof classData == "string"', [
            js('var split = classData.split("/")'),
            js.if_('split.length == 2', [
              js('name = split[0]'),
              js('fields = split[1]')
            ])
          ]),

          js.if_('typeof fields == "string"', [
            js('var s = fields.split(";")'),
            js('fields = s[1] == "" ? [] : s[1].split(",")'),
            js('supr = s[0]'),
          ], /* else */ [
            js('supr = desc.super'),
            js.if_(r'!!desc.$name', js(r'name = desc.$name'))
          ]),

          optional(needsMixinSupport, js.if_('supr && supr.indexOf("+") > 0', [
            js('s = supr.split("+")'),
            js('supr = s[0]'),
            js('var mixin = collectedClasses[s[1]]'),
            js.forIn('d', 'mixin', [
              js.if_('hasOwnProperty.call(mixin, d)'
                     '&& !hasOwnProperty.call(desc, d)',
                js('desc[d] = mixin[d]'))
            ]),
          ])),

          js('var constructor = defineClass(name, cls, fields, desc)'),
          optional(compiler.mirrorsEnabled,
                   js('constructor["${namer.metadataField}"] = desc')),
          js('isolateProperties[cls] = constructor'),
          js.if_('supr', js('pendingClasses[cls] = supr'))
        ])
      ]),

      js('var finishedClasses = {}'),

      buildFinishClass(),
    ];

    addTrivialNsmHandlers(statements);

    statements.add(
      js.forIn('cls', 'pendingClasses', js('finishClass(cls)'))
    );
    // function(collectedClasses,
    //          isolateProperties,
    //          existingIsolateProperties)
    return js.fun(['collectedClasses', 'isolateProperties',
                   'existingIsolateProperties'], statements);
  }

  jsAst.Node optional(bool condition, jsAst.Node node) {
    return condition ? node : new jsAst.EmptyStatement();
  }

  jsAst.FunctionDeclaration buildFinishClass() {
    // function finishClass(cls) {
    jsAst.Fun fun = js.fun(['cls'], [

      // TODO(8540): Remove this work around.
      /* Opera does not support 'getOwnPropertyNames'. Therefore we use
         hasOwnProperty instead. */
      js('var hasOwnProperty = Object.prototype.hasOwnProperty'),

      // if (hasOwnProperty.call(finishedClasses, cls)) return;
      js.if_('hasOwnProperty.call(finishedClasses, cls)',
             js.return_()),

      js('finishedClasses[cls] = true'),

      js('var superclass = pendingClasses[cls]'),

      // The superclass is only false (empty string) for Dart's Object class.
      // The minifier together with noSuchMethod can put methods on the
      // Object.prototype object, and they show through here, so we check that
      // we have a string.
      js.if_('!superclass || typeof superclass != "string"', js.return_()),
      js('finishClass(superclass)'),
      js('var constructor = isolateProperties[cls]'),
      js('var superConstructor = isolateProperties[superclass]'),

      js.if_(js('!superConstructor'),
             js('superConstructor ='
                    'existingIsolateProperties[superclass]')),

      js('var prototype = constructor.prototype'),

      // if ($supportsProtoName) {
      js.if_(supportsProtoName, [
        js('prototype.__proto__ = superConstructor.prototype'),
        js('prototype.constructor = constructor'),

      ], /* else */ [
        // function tmp() {};
        new jsAst.FunctionDeclaration(
            new jsAst.VariableDeclaration('tmp'),
            js.fun([], [])),

        js('tmp.prototype = superConstructor.prototype'),
        js('var newPrototype = new tmp()'),

        js('constructor.prototype = newPrototype'),
        js('newPrototype.constructor = constructor'),

        // for (var member in prototype) {
        js.forIn('member', 'prototype', [
          /* Short version of: if (member == '') */
          // if (!member) continue;
          js.if_('!member', new jsAst.Continue(null)),

          // if (hasOwnProperty.call(prototype, member)) {
          js.if_('hasOwnProperty.call(prototype, member)', [
            js('newPrototype[member] = prototype[member]')
          ])
        ])

      ])
    ]);

    return new jsAst.FunctionDeclaration(
        new jsAst.VariableDeclaration('finishClass'),
        fun);
  }

  jsAst.Fun get finishIsolateConstructorFunction {
    String isolate = namer.isolateName;
    // We replace the old Isolate function with a new one that initializes
    // all its field with the initial (and often final) value of all globals.
    // This has two advantages:
    //   1. the properties are in the object itself (thus avoiding to go through
    //      the prototype when looking up globals.
    //   2. a new isolate goes through a (usually well optimized) constructor
    //      function of the form: "function() { this.x = ...; this.y = ...; }".
    //
    // Example: If [isolateProperties] is an object containing: x = 3 and
    // A = function A() { /* constructor of class A. */ }, then we generate:
    // str = "{
    //   var isolateProperties = Isolate.$isolateProperties;
    //   this.x = isolateProperties.x;
    //   this.A = isolateProperties.A;
    // }";
    // which is then dynamically evaluated:
    //   var newIsolate = new Function(str);
    //
    // We also copy over old values like the prototype, and the
    // isolateProperties themselves.

    List copyFinishClasses = [];
    if (needsDefineClass) {
      copyFinishClasses.add(
          js('newIsolate.$finishClassesProperty = '
             '    oldIsolate.$finishClassesProperty'));
    }

    // function(oldIsolate) {
    return js.fun('oldIsolate', [
      js('var isolateProperties = oldIsolate.${namer.isolatePropertiesName}'),

      js(r'isolateProperties.$currentScript ='
              'typeof document == "object" ?'
              '(document.currentScript ||'
                     'document.scripts[document.scripts.length - 1]) :'
              'null'),

      js('var isolatePrototype = oldIsolate.prototype'),
      js('var str = "{\\n"'),
      js('str += '
             '"var properties = $isolate.${namer.isolatePropertiesName};\\n"'),
      js('var hasOwnProperty = Object.prototype.hasOwnProperty'),

      // for (var staticName in isolateProperties) {
      js.forIn('staticName', 'isolateProperties', [
        js.if_('hasOwnProperty.call(isolateProperties, staticName)', [
          js('str += ("this." + staticName + "= properties." + staticName + '
                          '";\\n")')
        ])
      ]),

      js('str += "}\\n"'),

      js('var newIsolate = new Function(str)'),
      js('newIsolate.prototype = isolatePrototype'),
      js('isolatePrototype.constructor = newIsolate'),
      js('newIsolate.${namer.isolatePropertiesName} = isolateProperties'),
      // TODO(ahe): Only copy makeConstantList when it is used.
      js('newIsolate.makeConstantList = oldIsolate.makeConstantList'),
    ]..addAll(copyFinishClasses)
     ..addAll([

      // return newIsolate;
      js.return_('newIsolate')
    ]));
  }

  jsAst.Fun get lazyInitializerFunction {
    String isolate = namer.CURRENT_ISOLATE;

    // function(prototype, staticName, fieldName, getterName, lazyValue) {
    var parameters = <String>['prototype', 'staticName', 'fieldName',
                              'getterName', 'lazyValue'];
    return js.fun(parameters, [
      js('var getter = new Function("{ return $isolate." + fieldName + ";}")'),
    ]..addAll(addLazyInitializerLogic())
    );
  }

  List addLazyInitializerLogic() {
    String isolate = namer.CURRENT_ISOLATE;
    String cyclicThrow = namer.isolateAccess(backend.getCyclicThrowHelper());

    return [
      js('var sentinelUndefined = {}'),
      js('var sentinelInProgress = {}'),
      js('prototype[fieldName] = sentinelUndefined'),

      // prototype[getterName] = function()
      js('prototype[getterName] = #', js.fun([], [
        js('var result = $isolate[fieldName]'),

        // try
        js.try_([
          js.if_('result === sentinelUndefined', [
            js('$isolate[fieldName] = sentinelInProgress'),

            // try
            js.try_([
              js('result = $isolate[fieldName] = lazyValue()'),

            ], finallyPart: [
              // Use try-finally, not try-catch/throw as it destroys the
              // stack trace.

              // if (result === sentinelUndefined)
              js.if_('result === sentinelUndefined', [
                // if ($isolate[fieldName] === sentinelInProgress)
                js.if_('$isolate[fieldName] === sentinelInProgress', [
                  js('$isolate[fieldName] = null'),
                ])
              ])
            ])
          ], /* else */ [
            js.if_('result === sentinelInProgress',
              js('$cyclicThrow(staticName)')
            )
          ]),

          // return result;
          js.return_('result')

        ], finallyPart: [
          js('$isolate[getterName] = getter')
        ])
      ]))
    ];
  }

  List buildDefineClassAndFinishClassFunctionsIfNecessary() {
    if (!needsDefineClass) return [];
    return defineClassFunction
    ..addAll(buildProtoSupportCheck())
    ..addAll([
      js('$finishClassesName = #', finishClassesFunction)
    ]);
  }

  List buildLazyInitializerFunctionIfNecessary() {
    if (!needsLazyInitializer) return [];

    return [js('$lazyInitializerName = #', lazyInitializerFunction)];
  }

  List buildFinishIsolateConstructor() {
    return [
      js('$finishIsolateConstructorName = #', finishIsolateConstructorFunction)
    ];
  }

  void emitFinishIsolateConstructorInvocation(CodeBuffer buffer) {
    String isolate = namer.isolateName;
    buffer.write("$isolate = $finishIsolateConstructorName($isolate)$N");
  }

  /**
   * Generate stubs to handle invocation of methods with optional
   * arguments.
   *
   * A method like [: foo([x]) :] may be invoked by the following
   * calls: [: foo(), foo(1), foo(x: 1) :]. See the sources of this
   * function for detailed examples.
   */
  void addParameterStub(FunctionElement member,
                        Selector selector,
                        DefineStubFunction defineStub,
                        Set<String> alreadyGenerated) {
    FunctionSignature parameters = member.computeSignature(compiler);
    int positionalArgumentCount = selector.positionalArgumentCount;
    if (positionalArgumentCount == parameters.parameterCount) {
      assert(selector.namedArgumentCount == 0);
      return;
    }
    if (parameters.optionalParametersAreNamed
        && selector.namedArgumentCount == parameters.optionalParameterCount) {
      // If the selector has the same number of named arguments as the element,
      // we don't need to add a stub. The call site will hit the method
      // directly.
      return;
    }
    ConstantHandler handler = compiler.constantHandler;
    List<SourceString> names = selector.getOrderedNamedArguments();

    String invocationName = namer.invocationName(selector);
    if (alreadyGenerated.contains(invocationName)) return;
    alreadyGenerated.add(invocationName);

    bool isInterceptedMethod = backend.isInterceptedMethod(member);

    // If the method is intercepted, we need to also pass the actual receiver.
    int extraArgumentCount = isInterceptedMethod ? 1 : 0;
    // Use '$receiver' to avoid clashes with other parameter names. Using
    // '$receiver' works because [:namer.safeName:] used for getting parameter
    // names never returns a name beginning with a single '$'.
    String receiverArgumentName = r'$receiver';

    // The parameters that this stub takes.
    List<jsAst.Parameter> parametersBuffer =
        new List<jsAst.Parameter>(selector.argumentCount + extraArgumentCount);
    // The arguments that will be passed to the real method.
    List<jsAst.Expression> argumentsBuffer =
        new List<jsAst.Expression>(
            parameters.parameterCount + extraArgumentCount);

    int count = 0;
    if (isInterceptedMethod) {
      count++;
      parametersBuffer[0] = new jsAst.Parameter(receiverArgumentName);
      argumentsBuffer[0] = js(receiverArgumentName);
    }

    int optionalParameterStart = positionalArgumentCount + extraArgumentCount;
    // Includes extra receiver argument when using interceptor convention
    int indexOfLastOptionalArgumentInParameters = optionalParameterStart - 1;

    TreeElements elements =
        compiler.enqueuer.resolution.getCachedElements(member);

    parameters.orderedForEachParameter((Element element) {
      String jsName = backend.namer.safeName(element.name.slowToString());
      assert(jsName != receiverArgumentName);
      if (count < optionalParameterStart) {
        parametersBuffer[count] = new jsAst.Parameter(jsName);
        argumentsBuffer[count] = js(jsName);
      } else {
        int index = names.indexOf(element.name);
        if (index != -1) {
          indexOfLastOptionalArgumentInParameters = count;
          // The order of the named arguments is not the same as the
          // one in the real method (which is in Dart source order).
          argumentsBuffer[count] = js(jsName);
          parametersBuffer[optionalParameterStart + index] =
              new jsAst.Parameter(jsName);
        // Note that [elements] may be null for a synthesized [member].
        } else if (elements != null && elements.isParameterChecked(element)) {
          argumentsBuffer[count] = constantReference(SentinelConstant.SENTINEL);
        } else {
          Constant value = handler.initialVariableValues[element];
          if (value == null) {
            argumentsBuffer[count] = constantReference(new NullConstant());
          } else {
            if (!value.isNull()) {
              // If the value is the null constant, we should not pass it
              // down to the native method.
              indexOfLastOptionalArgumentInParameters = count;
            }
            argumentsBuffer[count] = constantReference(value);
          }
        }
      }
      count++;
    });

    List body;
    if (member.hasFixedBackendName()) {
      body = nativeEmitter.generateParameterStubStatements(
          member, isInterceptedMethod, invocationName,
          parametersBuffer, argumentsBuffer,
          indexOfLastOptionalArgumentInParameters);
    } else {
      body = [js.return_(js('this')[namer.getName(member)](argumentsBuffer))];
    }

    jsAst.Fun function = js.fun(parametersBuffer, body);

    defineStub(invocationName, function);
  }

  void addParameterStubs(FunctionElement member,
                         DefineStubFunction defineStub) {
    // We fill the lists depending on the selector. For example,
    // take method foo:
    //    foo(a, b, {c, d});
    //
    // We may have multiple ways of calling foo:
    // (1) foo(1, 2);
    // (2) foo(1, 2, c: 3);
    // (3) foo(1, 2, d: 4);
    // (4) foo(1, 2, c: 3, d: 4);
    // (5) foo(1, 2, d: 4, c: 3);
    //
    // What we generate at the call sites are:
    // (1) foo$2(1, 2);
    // (2) foo$3$c(1, 2, 3);
    // (3) foo$3$d(1, 2, 4);
    // (4) foo$4$c$d(1, 2, 3, 4);
    // (5) foo$4$c$d(1, 2, 3, 4);
    //
    // The stubs we generate are (expressed in Dart):
    // (1) foo$2(a, b) => foo$4$c$d(a, b, null, null)
    // (2) foo$3$c(a, b, c) => foo$4$c$d(a, b, c, null);
    // (3) foo$3$d(a, b, d) => foo$4$c$d(a, b, null, d);
    // (4) No stub generated, call is direct.
    // (5) No stub generated, call is direct.

    // Keep a cache of which stubs have already been generated, to
    // avoid duplicates. Note that even if selectors are
    // canonicalized, we would still need this cache: a typed selector
    // on A and a typed selector on B could yield the same stub.
    Set<String> generatedStubNames = new Set<String>();
    if (compiler.enabledFunctionApply
        && member.name == namer.closureInvocationSelectorName) {
      // If [Function.apply] is called, we pessimistically compile all
      // possible stubs for this closure.
      FunctionSignature signature = member.computeSignature(compiler);
      Set<Selector> selectors = signature.optionalParametersAreNamed
          ? computeNamedSelectors(signature, member)
          : computeOptionalSelectors(signature, member);
      for (Selector selector in selectors) {
        addParameterStub(member, selector, defineStub, generatedStubNames);
      }
    } else {
      Set<Selector> selectors = compiler.codegenWorld.invokedNames[member.name];
      if (selectors == null) return;
      for (Selector selector in selectors) {
        if (!selector.applies(member, compiler)) continue;
        addParameterStub(member, selector, defineStub, generatedStubNames);
      }
    }
  }

  /**
   * Compute the set of possible selectors in the presence of named
   * parameters.
   */
  Set<Selector> computeNamedSelectors(FunctionSignature signature,
                                      FunctionElement element) {
    Set<Selector> selectors = new Set<Selector>();
    // Add the selector that does not have any optional argument.
    selectors.add(new Selector(SelectorKind.CALL,
                               element.name,
                               element.getLibrary(),
                               signature.requiredParameterCount,
                               <SourceString>[]));

    // For each optional parameter, we iterator over the set of
    // already computed selectors and create new selectors with that
    // parameter now being passed.
    signature.forEachOptionalParameter((Element element) {
      Set<Selector> newSet = new Set<Selector>();
      selectors.forEach((Selector other) {
        List<SourceString> namedArguments = [element.name];
        namedArguments.addAll(other.namedArguments);
        newSet.add(new Selector(other.kind,
                                other.name,
                                other.library,
                                other.argumentCount + 1,
                                namedArguments));
      });
      selectors.addAll(newSet);
    });
    return selectors;
  }

  /**
   * Compute the set of possible selectors in the presence of optional
   * non-named parameters.
   */
  Set<Selector> computeOptionalSelectors(FunctionSignature signature,
                                         FunctionElement element) {
    Set<Selector> selectors = new Set<Selector>();
    // Add the selector that does not have any optional argument.
    selectors.add(new Selector(SelectorKind.CALL,
                               element.name,
                               element.getLibrary(),
                               signature.requiredParameterCount,
                               <SourceString>[]));

    // For each optional parameter, we increment the number of passed
    // argument.
    for (int i = 1; i <= signature.optionalParameterCount; i++) {
      selectors.add(new Selector(SelectorKind.CALL,
                                 element.name,
                                 element.getLibrary(),
                                 signature.requiredParameterCount + i,
                                 <SourceString>[]));
    }
    return selectors;
  }

  bool instanceFieldNeedsGetter(Element member) {
    assert(member.isField());
    if (fieldAccessNeverThrows(member)) return false;
    return compiler.codegenWorld.hasInvokedGetter(member, compiler);
  }

  bool instanceFieldNeedsSetter(Element member) {
    assert(member.isField());
    if (fieldAccessNeverThrows(member)) return false;
    return (!member.modifiers.isFinalOrConst())
        && compiler.codegenWorld.hasInvokedSetter(member, compiler);
  }

  // We never access a field in a closure (a captured variable) without knowing
  // that it is there.  Therefore we don't need to use a getter (that will throw
  // if the getter method is missing), but can always access the field directly.
  static bool fieldAccessNeverThrows(Element element) {
    return element is ClosureFieldElement;
  }

  String compiledFieldName(Element member) {
    assert(member.isField());
    return member.hasFixedBackendName()
        ? member.fixedBackendName()
        : namer.getName(member);
  }

  /**
   * Documentation wanted -- johnniwinther
   *
   * Invariant: [member] must be a declaration element.
   */
  void addInstanceMember(Element member, ClassBuilder builder) {
    assert(invariant(member, member.isDeclaration));
    // TODO(floitsch): we don't need to deal with members of
    // uninstantiated classes, that have been overwritten by subclasses.

    if (member.isFunction()
        || member.isGenerativeConstructorBody()
        || member.isAccessor()) {
      if (member.isAbstract(compiler)) return;
      jsAst.Expression code = backend.generatedCode[member];
      if (code == null) return;
      String name = namer.getName(member);
      builder.addProperty(name, code);
      var metadata = buildMetadataFunction(member);
      if (metadata != null) {
        builder.addProperty('@$name', metadata);
      }
      String reflectionName = getReflectionName(member);
      if (reflectionName != null) {
        builder.addProperty('+$reflectionName', js('0'));
      }
      code = backend.generatedBailoutCode[member];
      if (code != null) {
        builder.addProperty(namer.getBailoutName(member), code);
      }
      FunctionElement function = member;
      FunctionSignature parameters = function.computeSignature(compiler);
      if (!parameters.optionalParameters.isEmpty) {
        addParameterStubs(member, builder.addProperty);
      }
    } else if (!member.isField()) {
      compiler.internalError('unexpected kind: "${member.kind}"',
                             element: member);
    }
    emitExtraAccessors(member, builder);
  }

  String getReflectionName(Element element) {
    if (!compiler.mirrorsEnabled) return null;
    String name = element.name.slowToString();
    if (element.isGetter()) return name;
    if (element.isSetter()) return '$name=';
    if (element.isFunction()) {
      FunctionElement function = element;
      int requiredParameterCount = function.requiredParameterCount(compiler);
      int optionalParameterCount = function.optionalParameterCount(compiler);
      String suffix = '$name:$requiredParameterCount:$optionalParameterCount';
      return (function.isConstructor()) ? 'new $suffix' : suffix;
    }
    if (element.isGenerativeConstructorBody()) {
      return null;
    }
    throw compiler.internalErrorOnElement(
        element, 'Do not know how to reflect on this');
  }

  /**
   * Documentation wanted -- johnniwinther
   *
   * Invariant: [classElement] must be a declaration element.
   */
  void emitInstanceMembers(ClassElement classElement,
                           ClassBuilder builder) {
    assert(invariant(classElement, classElement.isDeclaration));

    void visitMember(ClassElement enclosing, Element member) {
      assert(invariant(classElement, member.isDeclaration));
      if (member.isInstanceMember()) {
        addInstanceMember(member, builder);
      }
    }

    classElement.implementation.forEachMember(
        visitMember,
        includeBackendMembers: true);

    if (identical(classElement, compiler.objectClass)
        && compiler.enabledNoSuchMethod) {
      // Emit the noSuchMethod handlers on the Object prototype now,
      // so that the code in the dynamicFunction helper can find
      // them. Note that this helper is invoked before analyzing the
      // full JS script.
      if (!nativeEmitter.handleNoSuchMethod) {
        emitNoSuchMethodHandlers(builder.addProperty);
      }
    }
  }

  void emitIsTests(ClassElement classElement, ClassBuilder builder) {
    assert(invariant(classElement, classElement.isDeclaration));

    void generateIsTest(Element other) {
      if (other == compiler.objectClass && other != classElement) {
        // Avoid emitting [:$isObject:] on all classes but [Object].
        return;
      }
      other = backend.getImplementationClass(other);
      builder.addProperty(namer.operatorIs(other), js('true'));
    }

    void generateSubstitution(Element other, {bool emitNull: false}) {
      RuntimeTypes rti = backend.rti;
      // TODO(karlklose): support typedefs with variables.
      jsAst.Expression expression;
      bool needsNativeCheck = nativeEmitter.requiresNativeIsCheck(other);
      if (other.kind == ElementKind.CLASS) {
        String substitution = rti.getSupertypeSubstitution(classElement, other,
            alwaysGenerateFunction: true);
        if (substitution != null) {
          expression = new jsAst.LiteralExpression(substitution);
        } else if (emitNull || needsNativeCheck) {
          expression = new jsAst.LiteralNull();
        }
      }
      if (expression != null) {
        builder.addProperty(namer.substitutionName(other), expression);
      }
    }

    generateIsTestsOn(classElement, generateIsTest, generateSubstitution);
  }

  void emitRuntimeTypeSupport(CodeBuffer buffer) {
    RuntimeTypes rti = backend.rti;
    TypeChecks typeChecks = rti.requiredChecks;

    // Add checks to the constructors of instantiated classes.
    for (ClassElement cls in typeChecks) {
      String holder = namer.isolateAccess(backend.getImplementationClass(cls));
      for (TypeCheck check in typeChecks[cls]) {
        ClassElement cls = check.cls;
        buffer.write('$holder.${namer.operatorIs(cls)}$_=${_}true$N');
        Substitution substitution = check.substitution;
        if (substitution != null) {
          String body = substitution.getCode(rti, false);
          buffer.write('$holder.${namer.substitutionName(cls)}$_=${_}$body$N');
        }
      };
    }
  }

  /**
   * Documentation wanted -- johnniwinther
   *
   * Invariant: [classElement] must be a declaration element.
   */
  void visitClassFields(ClassElement classElement,
                        void addField(Element member,
                                      String name,
                                      String accessorName,
                                      bool needsGetter,
                                      bool needsSetter,
                                      bool needsCheckedSetter)) {
    assert(invariant(classElement, classElement.isDeclaration));
    // If the class is never instantiated we still need to set it up for
    // inheritance purposes, but we can simplify its JavaScript constructor.
    bool isInstantiated =
        compiler.codegenWorld.instantiatedClasses.contains(classElement);

    void visitField(ClassElement enclosingClass, Element member) {
      assert(invariant(classElement, member.isDeclaration));
      LibraryElement library = member.getLibrary();
      SourceString name = member.name;
      bool isPrivate = name.isPrivate();

      // Keep track of whether or not we're dealing with a field mixin
      // into a native class.
      bool isMixinNativeField =
          classElement.isNative() && enclosingClass.isMixinApplication;

      // See if we can dynamically create getters and setters.
      // We can only generate getters and setters for [classElement] since
      // the fields of super classes could be overwritten with getters or
      // setters.
      bool needsGetter = false;
      bool needsSetter = false;
      // We need to name shadowed fields differently, so they don't clash with
      // the non-shadowed field.
      bool isShadowed = false;
      if (isMixinNativeField || identical(enclosingClass, classElement)) {
        needsGetter = instanceFieldNeedsGetter(member);
        needsSetter = instanceFieldNeedsSetter(member);
      } else {
        isShadowed = classElement.isShadowedByField(member);
      }

      if ((isInstantiated && !enclosingClass.isNative())
          || needsGetter
          || needsSetter) {
        String accessorName = isShadowed
            ? namer.shadowedFieldName(member)
            : namer.getName(member);
        String fieldName = member.hasFixedBackendName()
            ? member.fixedBackendName()
            : (isMixinNativeField ? member.name.slowToString() : accessorName);
        bool needsCheckedSetter = false;
        if (needsSetter) {
          if (compiler.enableTypeAssertions
              && canGenerateCheckedSetter(member)) {
            needsCheckedSetter = true;
            needsSetter = false;
          }
        }
        // Getters and setters with suffixes will be generated dynamically.
        addField(member,
                 fieldName,
                 accessorName,
                 needsGetter,
                 needsSetter,
                 needsCheckedSetter);
      }
    }

    // TODO(kasperl): We should make sure to only emit one version of
    // overridden fields. Right now, we rely on the ordering so the
    // fields pulled in from mixins are replaced with the fields from
    // the class definition.

    // If a class is not instantiated then we add the field just so we can
    // generate the field getter/setter dynamically. Since this is only
    // allowed on fields that are in [classElement] we don't need to visit
    // superclasses for non-instantiated classes.
    classElement.implementation.forEachInstanceField(
        visitField,
        includeSuperAndInjectedMembers: isInstantiated);
  }

  void generateGetter(Element member, String fieldName, String accessorName,
                      ClassBuilder builder) {
    String getterName = namer.getterNameFromAccessorName(accessorName);
    String receiver = backend.isInterceptorClass(member.getEnclosingClass())
        ? 'receiver' : 'this';
    List<String> args = backend.isInterceptedMethod(member)
        ? ['receiver']
        : [];
    builder.addProperty(getterName,
        js.fun(args, js.return_(js('$receiver.$fieldName'))));
  }

  void generateSetter(Element member, String fieldName, String accessorName,
                      ClassBuilder builder) {
    String setterName = namer.setterNameFromAccessorName(accessorName);
    String receiver = backend.isInterceptorClass(member.getEnclosingClass())
        ? 'receiver' : 'this';
    List<String> args = backend.isInterceptedMethod(member)
        ? ['receiver', 'v']
        : ['v'];
    builder.addProperty(setterName,
        js.fun(args, js('$receiver.$fieldName = v')));
  }

  bool canGenerateCheckedSetter(Element member) {
    DartType type = member.computeType(compiler);
    if (type.element.isTypeVariable()
        || type.element == compiler.dynamicClass
        || type.element == compiler.objectClass) {
      // TODO(ngeoffray): Support type checks on type parameters.
      return false;
    }
    return true;
  }

  void generateCheckedSetter(Element member,
                             String fieldName,
                             String accessorName,
                             ClassBuilder builder) {
    assert(canGenerateCheckedSetter(member));
    DartType type = member.computeType(compiler);
    // TODO(ahe): Generate a dynamic type error here.
    if (type.element.isErroneous()) return;
    FunctionElement helperElement
        = backend.getCheckedModeHelper(type, typeCast: false);
    String helperName = namer.isolateAccess(helperElement);
    List<jsAst.Expression> arguments = <jsAst.Expression>[js('v')];
    if (helperElement.computeSignature(compiler).parameterCount != 1) {
      arguments.add(js.string(namer.operatorIs(type.element)));
    }

    String setterName = namer.setterNameFromAccessorName(accessorName);
    String receiver = backend.isInterceptorClass(member.getEnclosingClass())
        ? 'receiver' : 'this';
    List<String> args = backend.isInterceptedMethod(member)
        ? ['receiver', 'v']
        : ['v'];
    builder.addProperty(setterName,
        js.fun(args,
            js('$receiver.$fieldName = #', js(helperName)(arguments))));
  }

  void emitClassConstructor(ClassElement classElement, ClassBuilder builder) {
    /* Do nothing. */
  }

  void emitSuper(String superName, ClassBuilder builder) {
    /* Do nothing. */
  }

  void emitRuntimeName(String runtimeName, ClassBuilder builder) {
    /* Do nothing. */
  }

  void recordMangledField(Element member,
                          String accessorName,
                          String memberName) {
    String previousName = mangledFieldNames.putIfAbsent(
        '${namer.getterPrefix}$accessorName',
        () => memberName);
    assert(invariant(member, previousName == memberName,
                     message: '$previousName != ${memberName}'));
    previousName = mangledFieldNames.putIfAbsent(
        '${namer.setterPrefix}$accessorName',
        () => '${memberName}=');
    assert(invariant(member, previousName == '${memberName}=',
                     message: '$previousName != ${memberName}='));
  }

  /// Returns `true` if fields added.
  bool emitClassFields(ClassElement classElement,
                       ClassBuilder builder,
                       String superName,
                       { bool classIsNative: false }) {
    assert(superName != null);
    String separator = '';
    String nativeName = namer.getPrimitiveInterceptorRuntimeName(classElement);
    StringBuffer buffer = new StringBuffer();
    if (nativeName != null) {
      buffer.write('$nativeName/');
    }
    buffer.write('$superName;');
    int bufferClassLength = buffer.length;

    var fieldMetadata = [];
    bool hasMetadata = false;

    visitClassFields(classElement, (Element member,
                                    String name,
                                    String accessorName,
                                    bool needsGetter,
                                    bool needsSetter,
                                    bool needsCheckedSetter) {
      // Ignore needsCheckedSetter - that is handled below.
      bool needsAccessor = (needsGetter || needsSetter);
      // We need to output the fields for non-native classes so we can auto-
      // generate the constructor.  For native classes there are no
      // constructors, so we don't need the fields unless we are generating
      // accessors at runtime.
      if (!classIsNative || needsAccessor) {
        buffer.write(separator);
        separator = ',';
        if (compiler.mirrorsEnabled) {
          var metadata = buildMetadataFunction(member);
          if (metadata != null) {
            hasMetadata = true;
          } else {
            metadata = new jsAst.LiteralNull();
          }
          fieldMetadata.add(metadata);
<<<<<<< HEAD
=======
        }
        if (compiler.mirrorsEnabled) {
          recordMangledField(member, accessorName, member.name.slowToString());
>>>>>>> a352956d
        }
        if (!needsAccessor) {
          // Emit field for constructor generation.
          assert(!classIsNative);
          buffer.write(name);
        } else {
          // Emit (possibly renaming) field name so we can add accessors at
          // runtime.
          buffer.write(accessorName);
          if (name != accessorName) {
            buffer.write(':$name');
            // Only the native classes can have renaming accessors.
            assert(classIsNative);
          }

          int getterCode = 0;
          if (needsGetter) {
            // 01:  function() { return this.field; }
            // 10:  function(receiver) { return receiver.field; }
            // 11:  function(receiver) { return this.field; }
            getterCode += backend.fieldHasInterceptedGetter(member) ? 2 : 0;
            getterCode += backend.isInterceptorClass(classElement) ? 0 : 1;
            // TODO(sra): 'isInterceptorClass' might not be the correct test for
            // methods forced to use the interceptor convention because the
            // method's class was elsewhere mixed-in to an interceptor.
            assert(getterCode != 0);
          }
          int setterCode = 0;
          if (needsSetter) {
            // 01:  function(value) { this.field = value; }
            // 10:  function(receiver, value) { receiver.field = value; }
            // 11:  function(receiver, value) { this.field = value; }
            setterCode += backend.fieldHasInterceptedSetter(member) ? 2 : 0;
            setterCode += backend.isInterceptorClass(classElement) ? 0 : 1;
            assert(setterCode != 0);
          }
          int code = getterCode + (setterCode << 2);
          buffer.write(FIELD_CODE_CHARACTERS[code - FIRST_FIELD_CODE]);
        }
      }
    });

    bool fieldsAdded = buffer.length > bufferClassLength;
    String compactClassData = buffer.toString();
    jsAst.Expression classDataNode = js.string(compactClassData);
    if (hasMetadata) {
      fieldMetadata.insert(0, classDataNode);
      classDataNode = new jsAst.ArrayInitializer.from(fieldMetadata);
    }
    builder.addProperty('', classDataNode);
    return fieldsAdded;
  }

  void emitClassGettersSetters(ClassElement classElement,
                               ClassBuilder builder) {

    visitClassFields(classElement, (Element member,
                                    String name,
                                    String accessorName,
                                    bool needsGetter,
                                    bool needsSetter,
                                    bool needsCheckedSetter) {
      compiler.withCurrentElement(member, () {
        if (needsCheckedSetter) {
          assert(!needsSetter);
          generateCheckedSetter(member, name, accessorName, builder);
        }
        if (!getterAndSetterCanBeImplementedByFieldSpec) {
          if (needsGetter) {
            generateGetter(member, name, accessorName, builder);
          }
          if (needsSetter) {
            generateSetter(member, name, accessorName, builder);
          }
        }
      });
    });
  }

  /**
   * Documentation wanted -- johnniwinther
   *
   * Invariant: [classElement] must be a declaration element.
   */
  void generateClass(ClassElement classElement, CodeBuffer buffer) {
    assert(invariant(classElement, classElement.isDeclaration));
    assert(invariant(classElement, !classElement.isNative()));

    needsDefineClass = true;
    String className = namer.getName(classElement);

    ClassElement superclass = classElement.superclass;
    String superName = "";
    if (superclass != null) {
      superName = namer.getName(superclass);
    }
    String runtimeName =
        namer.getPrimitiveInterceptorRuntimeName(classElement);

    if (classElement.isMixinApplication) {
      String mixinName = namer.getName(computeMixinClass(classElement));
      superName = '$superName+$mixinName';
      needsMixinSupport = true;
    }

    ClassBuilder builder = new ClassBuilder();
    emitClassConstructor(classElement, builder);
    emitSuper(superName, builder);
    emitRuntimeName(runtimeName, builder);
    emitClassFields(classElement, builder, superName);
    var metadata = buildMetadataFunction(classElement);
    if (metadata != null) {
      builder.addProperty("@", metadata);
    }
    emitClassGettersSetters(classElement, builder);
    if (!classElement.isMixinApplication) {
      emitInstanceMembers(classElement, builder);
    }
    emitIsTests(classElement, builder);

    // TODO(ahe): This method (generateClass) should return a jsAst.Expression.
    if (!buffer.isEmpty) {
      buffer.write(',$n$n');
    }
    buffer.write('$className:$_');
    buffer.write(jsAst.prettyPrint(builder.toObjectInitializer(), compiler));
  }

  bool get getterAndSetterCanBeImplementedByFieldSpec => true;

  /// If this is true then we can generate the noSuchMethod handlers at startup
  /// time, instead of them being emitted as part of the Object class.
  bool get generateTrivialNsmHandlers => true;

  int _selectorRank(Selector selector) {
    int arity = selector.argumentCount * 3;
    if (selector.isGetter()) return arity + 2;
    if (selector.isSetter()) return arity + 1;
    return arity;
  }

  int _compareSelectorNames(Selector selector1, Selector selector2) {
    String name1 = selector1.name.toString();
    String name2 = selector2.name.toString();
    if (name1 != name2) return Comparable.compare(name1, name2);
    return _selectorRank(selector1) - _selectorRank(selector2);
  }

  Iterable<Element> getTypedefChecksOn(DartType type) {
    bool isSubtype(TypedefElement typedef) {
      FunctionType typedefType =
          typedef.computeType(compiler).unalias(compiler);
      return compiler.types.isSubtype(type, typedefType);
    }
    return checkedTypedefs.where(isSubtype).toList()
        ..sort(Elements.compareByPosition);
  }

  /**
   * Generate "is tests" for [cls]: itself, and the "is tests" for the
   * classes it implements and type argument substitution functions for these
   * tests.   We don't need to add the "is tests" of the super class because
   * they will be inherited at runtime, but we may need to generate the
   * substitutions, because they may have changed.
   */
  void generateIsTestsOn(ClassElement cls,
                         void emitIsTest(Element element),
                         void emitSubstitution(Element element, {emitNull})) {
    if (checkedClasses.contains(cls)) {
      emitIsTest(cls);
      emitSubstitution(cls);
    }

    RuntimeTypes rti = backend.rti;
    ClassElement superclass = cls.superclass;

    bool haveSameTypeVariables(ClassElement a, ClassElement b) {
      if (a.isClosure()) return true;
      return a.typeVariables == b.typeVariables;
    }

    if (superclass != null && superclass != compiler.objectClass &&
        !haveSameTypeVariables(cls, superclass)) {
      // We cannot inherit the generated substitutions, because the type
      // variable layout for this class is different.  Instead we generate
      // substitutions for all checks and make emitSubstitution a NOP for the
      // rest of this function.
      Set<ClassElement> emitted = new Set<ClassElement>();
      // TODO(karlklose): move the computation of these checks to
      // RuntimeTypeInformation.
      if (backend.needsRti(cls)) {
        emitSubstitution(superclass, emitNull: true);
        emitted.add(superclass);
      }
      for (DartType supertype in cls.allSupertypes) {
        ClassElement superclass = supertype.element;
        if (classesUsingTypeVariableTests.contains(superclass)) {
          emitSubstitution(superclass, emitNull: true);
          emitted.add(superclass);
        }
        for (ClassElement check in checkedClasses) {
          if (supertype.element == check && !emitted.contains(check)) {
            // Generate substitution.  If no substitution is necessary, emit
            // [:null:] to overwrite a (possibly) existing substitution from the
            // super classes.
            emitSubstitution(check, emitNull: true);
            emitted.add(check);
          }
        }
      }
      void emitNothing(_, {emitNull}) {};
      emitSubstitution = emitNothing;
    }

    Set<Element> generated = new Set<Element>();
    // A class that defines a [:call:] method implicitly implements
    // [Function] and needs checks for all typedefs that are used in is-checks.
    if (checkedClasses.contains(compiler.functionClass) ||
        !checkedTypedefs.isEmpty) {
      Element call = cls.lookupLocalMember(Compiler.CALL_OPERATOR_NAME);
      if (call == null) {
        // If [cls] is a closure, it has a synthetic call operator method.
        call = cls.lookupBackendMember(Compiler.CALL_OPERATOR_NAME);
      }
      if (call != null && call.isFunction()) {
        generateInterfacesIsTests(compiler.functionClass,
                                  emitIsTest,
                                  emitSubstitution,
                                  generated);
        getTypedefChecksOn(call.computeType(compiler)).forEach(emitIsTest);
      }
    }

    for (DartType interfaceType in cls.interfaces) {
      generateInterfacesIsTests(interfaceType.element, emitIsTest,
                                emitSubstitution, generated);
    }
  }

  /**
   * Generate "is tests" where [cls] is being implemented.
   */
  void generateInterfacesIsTests(ClassElement cls,
                                 void emitIsTest(ClassElement element),
                                 void emitSubstitution(ClassElement element),
                                 Set<Element> alreadyGenerated) {
    void tryEmitTest(ClassElement check) {
      if (!alreadyGenerated.contains(check) && checkedClasses.contains(check)) {
        alreadyGenerated.add(check);
        emitIsTest(check);
        emitSubstitution(check);
      }
    };

    tryEmitTest(cls);

    for (DartType interfaceType in cls.interfaces) {
      Element element = interfaceType.element;
      tryEmitTest(element);
      generateInterfacesIsTests(element, emitIsTest, emitSubstitution,
                                alreadyGenerated);
    }

    // We need to also emit "is checks" for the superclass and its supertypes.
    ClassElement superclass = cls.superclass;
    if (superclass != null) {
      tryEmitTest(superclass);
      generateInterfacesIsTests(superclass, emitIsTest, emitSubstitution,
                                alreadyGenerated);
    }
  }

  /**
   * Return a function that returns true if its argument is a class
   * that needs to be emitted.
   */
  Function computeClassFilter() {
    Set<ClassElement> unneededClasses = new Set<ClassElement>();
    // The [Bool] class is not marked as abstract, but has a factory
    // constructor that always throws. We never need to emit it.
    unneededClasses.add(compiler.boolClass);

    // Go over specialized interceptors and then constants to know which
    // interceptors are needed.
    Set<ClassElement> needed = new Set<ClassElement>();
    backend.specializedGetInterceptors.forEach(
        (_, Iterable<ClassElement> elements) {
          needed.addAll(elements);
        }
    );

    // Add interceptors referenced by constants.
    ConstantHandler handler = compiler.constantHandler;
    List<Constant> constants = handler.getConstantsForEmission();
    for (Constant constant in constants) {
      if (constant is InterceptorConstant) {
        InterceptorConstant inceptorConstant = constant;
        needed.add(inceptorConstant.dispatchedType.element);
      }
    }

    // Add unneeded interceptors to the [unneededClasses] set.
    for (ClassElement interceptor in backend.interceptedClasses) {
      if (!needed.contains(interceptor)
          && interceptor != compiler.objectClass) {
        unneededClasses.add(interceptor);
      }
    }

    return (ClassElement cls) => !unneededClasses.contains(cls);
  }

  void emitFinishClassesInvocationIfNecessary(CodeBuffer buffer) {
    if (needsDefineClass) {
      buffer.write('$finishClassesName($classesCollector,'
                   '$_$isolateProperties,'
                   '${_}null)$N');

      // Reset the map.
      buffer.write("$classesCollector$_=${_}null$N$n");
    }
  }

  void emitStaticFunction(CodeBuffer buffer,
                          String name,
                          jsAst.Expression functionExpression) {
    // TODO(ahe): This method (emitStaticFunction) should return a
    // jsAst.Expression.
    if (!buffer.isEmpty) {
      buffer.write(',$n$n');
    }
    buffer.write('$name:$_');
    buffer.write(jsAst.prettyPrint(functionExpression, compiler));
  }

  void emitStaticFunctions(CodeBuffer eagerBuffer) {
    bool isStaticFunction(Element element) =>
        !element.isInstanceMember() && !element.isField();

    Iterable<Element> elements =
        backend.generatedCode.keys.where(isStaticFunction);
    Set<Element> pendingElementsWithBailouts =
        backend.generatedBailoutCode.keys
            .where(isStaticFunction)
            .toSet();

    for (Element element in Elements.sortedByPosition(elements)) {
      CodeBuffer buffer = bufferForElement(element, eagerBuffer);
      jsAst.Expression code = backend.generatedCode[element];
      String name = namer.getName(element);
      emitStaticFunction(buffer, name, code);
      var metadata = buildMetadataFunction(element);
      if (metadata != null) {
        buffer.write(',$n$n"@$name":$_');
        buffer.write(jsAst.prettyPrint(metadata, compiler));
      }
      jsAst.Expression bailoutCode = backend.generatedBailoutCode[element];
      if (bailoutCode != null) {
        pendingElementsWithBailouts.remove(element);
        emitStaticFunction(buffer, namer.getBailoutName(element), bailoutCode);
      }
    }

    if (!pendingElementsWithBailouts.isEmpty) {
      addComment('pendingElementsWithBailouts', eagerBuffer);
    }
    // Is it possible the primary function was inlined but the bailout was not?
    for (Element element in
             Elements.sortedByPosition(pendingElementsWithBailouts)) {
      CodeBuffer buffer = bufferForElement(element, eagerBuffer);
      jsAst.Expression bailoutCode = backend.generatedBailoutCode[element];
      emitStaticFunction(buffer, namer.getBailoutName(element), bailoutCode);
    }
  }

  final Map<Element, Element> staticGetters = new Map<Element, Element>();

  void emitStaticFunctionGetters(CodeBuffer eagerBuffer) {
    for (FunctionElement element in
             Elements.sortedByPosition(staticGetters.keys)) {
      Element closure = staticGetters[element];
      // TODO(ahe): This should be emitted as a constant.  Currently,
      // this breaks deferred loading.
      CodeBuffer buffer = eagerBuffer;
      String closureClass = namer.isolateAccess(closure);
      String name = namer.getStaticClosureName(element);
      String staticName = namer.getName(element);

      String closureName = namer.getStaticClosureName(element);
      jsAst.Node assignment = js('$isolateProperties.$name = '
          'new $closureClass($isolateProperties.$staticName, "$closureName")');
      buffer.write(jsAst.prettyPrint(assignment, compiler));
      buffer.write('$N');
    }
  }

  void emitStaticFunctionClosures() {
    Set<FunctionElement> functionsNeedingGetter =
        compiler.codegenWorld.staticFunctionsNeedingGetter;
    for (FunctionElement element in
             Elements.sortedByPosition(functionsNeedingGetter)) {
      String staticName = namer.getName(element);
      String superName = namer.getName(compiler.closureClass);
      String name = 'Closure\$${element.name.slowToString()}';
      assert(instantiatedClasses.contains(compiler.closureClass));

      ClassElement closureClassElement = new ClosureClassElement(
          null, new SourceString(name), compiler, element,
          element.getCompilationUnit());
      // Now add the methods on the closure class. The instance method does not
      // have the correct name. Since [addParameterStubs] use the name to create
      // its stubs we simply create a fake element with the correct name.
      // Note: the callElement will not have any enclosingElement.
      FunctionElement callElement =
          new ClosureInvocationElement(namer.closureInvocationSelectorName,
                                       element);

      String invocationName = namer.instanceMethodName(callElement);
      String mangledName = namer.getName(closureClassElement);

      // Define the constructor with a name so that Object.toString can
      // find the class name of the closure class.
      ClassBuilder closureBuilder = new ClassBuilder();
      // If a static function is used as a closure we need to add its name
      // in case it is used in spawnFunction.
      String methodName = namer.STATIC_CLOSURE_NAME_NAME;
      emitClosureClassHeader(
          mangledName, superName, <String>[invocationName, methodName],
          closureBuilder);

      addParameterStubs(callElement, closureBuilder.addProperty);

      DartType type = element.computeType(compiler);
      getTypedefChecksOn(type).forEach((Element typedef) {
        String operator = namer.operatorIs(typedef);
        closureBuilder.addProperty(operator, js('true'));
      });

      // TODO(ngeoffray): Cache common base classes for closures, bound
      // closures, and static closures that have common type checks.
      boundClosures.add(
          js('$classesCollector.$mangledName = #',
              closureBuilder.toObjectInitializer()));

      staticGetters[element] = closureClassElement;
    }
  }

  void emitClosureClassHeader(String mangledName,
                              String superName,
                              List<String> fieldNames,
                              ClassBuilder builder) {
    builder.addProperty('',
        js.string("$superName;${fieldNames.join(',')}"));
  }

  /**
   * Documentation wanted -- johnniwinther
   *
   * Invariant: [member] must be a declaration element.
   */
  void emitDynamicFunctionGetter(FunctionElement member,
                                 DefineStubFunction defineStub) {
    assert(invariant(member, member.isDeclaration));
    assert(instantiatedClasses.contains(compiler.boundClosureClass));
    // For every method that has the same name as a property-get we create a
    // getter that returns a bound closure. Say we have a class 'A' with method
    // 'foo' and somewhere in the code there is a dynamic property get of
    // 'foo'. Then we generate the following code (in pseudo Dart/JavaScript):
    //
    // class A {
    //    foo(x, y, z) { ... } // Original function.
    //    get foo { return new BoundClosure499(this, "foo"); }
    // }
    // class BoundClosure499 extends BoundClosure {
    //   BoundClosure499(this.self, this.name);
    //   $call3(x, y, z) { return self[name](x, y, z); }
    // }

    // TODO(floitsch): share the closure classes with other classes
    // if they share methods with the same signature. Currently we do this only
    // if there are no optional parameters. Closures with optional parameters
    // are more difficult to canonicalize because they would need to have the
    // same default values.

    bool hasOptionalParameters = member.optionalParameterCount(compiler) != 0;
    int parameterCount = member.parameterCount(compiler);

    Map<int, String> cache;
    // Intercepted methods take an extra parameter, which is the
    // receiver of the call.
    bool inInterceptor = backend.isInterceptedMethod(member);
    if (inInterceptor) {
      cache = interceptorClosureCache;
    } else {
      cache = boundClosureCache;
    }
    List<String> fieldNames = <String>[];
    compiler.boundClosureClass.forEachInstanceField((_, Element field) {
      fieldNames.add(namer.getName(field));
    });

    Iterable<Element> typedefChecks =
        getTypedefChecksOn(member.computeType(compiler));
    bool hasTypedefChecks = !typedefChecks.isEmpty;

    bool canBeShared = !hasOptionalParameters && !hasTypedefChecks;

    String closureClass = canBeShared ? cache[parameterCount] : null;
    if (closureClass == null) {
      // Either the class was not cached yet, or there are optional parameters.
      // Create a new closure class.
      String name;
      if (canBeShared) {
        if (inInterceptor) {
          name = 'BoundClosure\$i${parameterCount}';
        } else {
          name = 'BoundClosure\$${parameterCount}';
        }
      } else {
        name = 'Bound_${member.name.slowToString()}'
            '_${member.enclosingElement.name.slowToString()}';
      }

      ClassElement closureClassElement = new ClosureClassElement(
          null, new SourceString(name), compiler, member,
          member.getCompilationUnit());
      String mangledName = namer.getName(closureClassElement);
      String superName = namer.getName(closureClassElement.superclass);

      // Define the constructor with a name so that Object.toString can
      // find the class name of the closure class.
      ClassBuilder boundClosureBuilder = new ClassBuilder();
      emitClosureClassHeader(
          mangledName, superName, fieldNames, boundClosureBuilder);
      // Now add the methods on the closure class. The instance method does not
      // have the correct name. Since [addParameterStubs] use the name to create
      // its stubs we simply create a fake element with the correct name.
      // Note: the callElement will not have any enclosingElement.
      FunctionElement callElement =
          new ClosureInvocationElement(namer.closureInvocationSelectorName,
                                       member);

      String invocationName = namer.instanceMethodName(callElement);

      List<String> parameters = <String>[];
      List<jsAst.Expression> arguments = <jsAst.Expression>[];
      if (inInterceptor) {
        arguments.add(js('this')[fieldNames[2]]);
      }
      for (int i = 0; i < parameterCount; i++) {
        String name = 'p$i';
        parameters.add(name);
        arguments.add(js(name));
      }

      jsAst.Expression fun = js.fun(
          parameters,
          js.return_(
              js('this')[fieldNames[0]][js('this')[fieldNames[1]]](arguments)));
      boundClosureBuilder.addProperty(invocationName, fun);

      addParameterStubs(callElement, boundClosureBuilder.addProperty);
      typedefChecks.forEach((Element typedef) {
        String operator = namer.operatorIs(typedef);
        boundClosureBuilder.addProperty(operator, js('true'));
      });

      boundClosures.add(
          js('$classesCollector.$mangledName = #',
              boundClosureBuilder.toObjectInitializer()));

      closureClass = namer.isolateAccess(closureClassElement);

      // Cache it.
      if (canBeShared) {
        cache[parameterCount] = closureClass;
      }
    }

    // And finally the getter.
    String getterName = namer.getterName(member);
    String targetName = namer.instanceMethodName(member);

    List<String> parameters = <String>[];
    List<jsAst.Expression> arguments = <jsAst.Expression>[];
    arguments.add(js('this'));
    arguments.add(js.string(targetName));
    if (inInterceptor) {
      String receiverArg = fieldNames[2];
      parameters.add(receiverArg);
      arguments.add(js(receiverArg));
    } else {
      // Put null in the intercepted receiver field.
      arguments.add(new jsAst.LiteralNull());
    }

    jsAst.Expression getterFunction = js.fun(
        parameters,
        js.return_(js(closureClass).newWith(arguments)));

    defineStub(getterName, getterFunction);
  }

  /**
   * Documentation wanted -- johnniwinther
   *
   * Invariant: [member] must be a declaration element.
   */
  void emitCallStubForGetter(Element member,
                             Set<Selector> selectors,
                             DefineStubFunction defineStub) {
    assert(invariant(member, member.isDeclaration));
    LibraryElement memberLibrary = member.getLibrary();
    // If the method is intercepted, the stub gets the
    // receiver explicitely and we need to pass it to the getter call.
    bool isInterceptedMethod = backend.isInterceptedMethod(member);

    const String receiverArgumentName = r'$receiver';

    jsAst.Expression buildGetter() {
      if (member.isGetter()) {
        String getterName = namer.getterName(member);
        return js('this')[getterName](
            isInterceptedMethod
                ? <jsAst.Expression>[js(receiverArgumentName)]
                : <jsAst.Expression>[]);
      } else {
        String fieldName = member.hasFixedBackendName()
            ? member.fixedBackendName()
            : namer.instanceFieldName(member);
        return js('this')[fieldName];
      }
    }

    // Two selectors may match but differ only in type.  To avoid generating
    // identical stubs for each we track untyped selectors which already have
    // stubs.
    Set<Selector> generatedSelectors = new Set<Selector>();

    for (Selector selector in selectors) {
      if (selector.applies(member, compiler)) {
        selector = selector.asUntyped;
        if (generatedSelectors.contains(selector)) continue;
        generatedSelectors.add(selector);

        String invocationName = namer.invocationName(selector);
        Selector callSelector = new Selector.callClosureFrom(selector);
        String closureCallName = namer.invocationName(callSelector);

        List<jsAst.Parameter> parameters = <jsAst.Parameter>[];
        List<jsAst.Expression> arguments = <jsAst.Expression>[];
        if (isInterceptedMethod) {
          parameters.add(new jsAst.Parameter(receiverArgumentName));
        }

        for (int i = 0; i < selector.argumentCount; i++) {
          String name = 'arg$i';
          parameters.add(new jsAst.Parameter(name));
          arguments.add(js(name));
        }

        jsAst.Fun function = js.fun(
            parameters,
            js.return_(buildGetter()[closureCallName](arguments)));

        defineStub(invocationName, function);
      }
    }
  }

  void emitStaticNonFinalFieldInitializations(CodeBuffer buffer) {
    ConstantHandler handler = compiler.constantHandler;
    Iterable<VariableElement> staticNonFinalFields =
        handler.getStaticNonFinalFieldsForEmission();
    for (Element element in Elements.sortedByPosition(staticNonFinalFields)) {
      // [:interceptedNames:] is handled in [emitInterceptedNames].
      if (element == backend.interceptedNames) continue;
      compiler.withCurrentElement(element, () {
        Constant initialValue = handler.getInitialValueFor(element);
        jsAst.Expression init =
          js('$isolateProperties.${namer.getName(element)} = #',
              constantEmitter.referenceInInitializationContext(initialValue));
        buffer.write(jsAst.prettyPrint(init, compiler));
        buffer.write('$N');
      });
    }
  }

  void emitLazilyInitializedStaticFields(CodeBuffer buffer) {
    ConstantHandler handler = compiler.constantHandler;
    List<VariableElement> lazyFields =
        handler.getLazilyInitializedFieldsForEmission();
    if (!lazyFields.isEmpty) {
      needsLazyInitializer = true;
      for (VariableElement element in Elements.sortedByPosition(lazyFields)) {
        assert(backend.generatedBailoutCode[element] == null);
        jsAst.Expression code = backend.generatedCode[element];
        // The code is null if we ended up not needing the lazily
        // initialized field after all because of constant folding
        // before code generation.
        if (code == null) continue;
        // The code only computes the initial value. We build the lazy-check
        // here:
        //   lazyInitializer(prototype, 'name', fieldName, getterName, initial);
        // The name is used for error reporting. The 'initial' must be a
        // closure that constructs the initial value.
        List<jsAst.Expression> arguments = <jsAst.Expression>[];
        arguments.add(js(isolateProperties));
        arguments.add(js.string(element.name.slowToString()));
        arguments.add(js.string(namer.getName(element)));
        arguments.add(js.string(namer.getLazyInitializerName(element)));
        arguments.add(code);
        jsAst.Expression getter = buildLazyInitializedGetter(element);
        if (getter != null) {
          arguments.add(getter);
        }
        jsAst.Expression init = js(lazyInitializerName)(arguments);
        buffer.write(jsAst.prettyPrint(init, compiler));
        buffer.write("$N");
      }
    }
  }

  jsAst.Expression buildLazyInitializedGetter(VariableElement element) {
    // Nothing to do, the 'lazy' function will create the getter.
    return null;
  }

  void emitCompileTimeConstants(CodeBuffer eagerBuffer) {
    ConstantHandler handler = compiler.constantHandler;
    List<Constant> constants = handler.getConstantsForEmission();
    bool addedMakeConstantList = false;
    for (Constant constant in constants) {
      // No need to emit functions. We already did that.
      if (constant.isFunction()) continue;
      // Numbers, strings and booleans are currently always inlined.
      if (constant.isPrimitive()) continue;

      String name = namer.constantName(constant);
      // The name is null when the constant is already a JS constant.
      // TODO(floitsch): every constant should be registered, so that we can
      // share the ones that take up too much space (like some strings).
      if (name == null) continue;
      if (!addedMakeConstantList && constant.isList()) {
        addedMakeConstantList = true;
        emitMakeConstantList(eagerBuffer);
      }
      CodeBuffer buffer = bufferForConstant(constant, eagerBuffer);
      jsAst.Expression init = js('$isolateProperties.$name = #',
          constantInitializerExpression(constant));
      buffer.write(jsAst.prettyPrint(init, compiler));
      buffer.write('$N');
    }
  }

  void emitMakeConstantList(CodeBuffer buffer) {
    buffer.write(namer.isolateName);
    buffer.write(r'''.makeConstantList = function(list) {
  list.immutable$list = true;
  list.fixed$length = true;
  return list;
};
''');
  }

  /**
   * Documentation wanted -- johnniwinther
   *
   * Invariant: [member] must be a declaration element.
   */
  void emitExtraAccessors(Element member, ClassBuilder builder) {
    assert(invariant(member, member.isDeclaration));
    if (member.isGetter() || member.isField()) {
      Set<Selector> selectors = compiler.codegenWorld.invokedNames[member.name];
      if (selectors != null && !selectors.isEmpty) {
        emitCallStubForGetter(member, selectors, builder.addProperty);
      }
    } else if (member.isFunction()) {
      if (compiler.codegenWorld.hasInvokedGetter(member, compiler)) {
        emitDynamicFunctionGetter(member, builder.addProperty);
      }
    }
  }

  // Identify the noSuchMethod handlers that are so simple that we can
  // generate them programatically.
  bool isTrivialNsmHandler(
      int type, List argNames, Selector selector, String internalName) {
    if (!generateTrivialNsmHandlers) return false;
    // Check for interceptor calling convention.
    if (backend.isInterceptedName(selector.name)) {
      // We can handle the calling convention used by intercepted names in the
      // diff encoding, but we don't use that for non-minified code.
      if (!compiler.enableMinification) return false;
      String shortName = namer.invocationMirrorInternalName(selector);
      if (shortName.length > MAX_MINIFIED_LENGTH_FOR_DIFF_ENCODING) {
        return false;
      }
    }
    // Check for named arguments.
    if (argNames.length != 0) return false;
    // Check for unexpected name (this doesn't really happen).
    if (internalName.startsWith(namer.getterPrefix[0])) return type == 1;
    if (internalName.startsWith(namer.setterPrefix[0])) return type == 2;
    return type == 0;
  }

  void emitNoSuchMethodHandlers(DefineStubFunction defineStub) {
    // Do not generate no such method handlers if there is no class.
    if (compiler.codegenWorld.instantiatedClasses.isEmpty) return;

    String noSuchMethodName = namer.publicInstanceMethodNameByArity(
        Compiler.NO_SUCH_METHOD, Compiler.NO_SUCH_METHOD_ARG_COUNT);

    Element createInvocationMirrorElement =
        compiler.findHelper(const SourceString("createInvocationMirror"));
    String createInvocationMirrorName =
        namer.getName(createInvocationMirrorElement);

    // Keep track of the JavaScript names we've already added so we
    // do not introduce duplicates (bad for code size).
    Map<String, Selector> addedJsNames = new Map<String, Selector>();

    void addNoSuchMethodHandlers(SourceString ignore, Set<Selector> selectors) {
      // Cache the object class and type.
      ClassElement objectClass = compiler.objectClass;
      DartType objectType = objectClass.computeType(compiler);

      for (Selector selector in selectors) {
        // If the selector is typed, we check to see if that type may
        // have a user-defined noSuchMethod implementation. If not, we
        // skip the selector altogether.

        TypeMask mask = selector.mask;
        if (mask == null) {
          mask = new TypeMask.subclass(compiler.objectClass.rawType);
        }

        // If the receiver is guaranteed to have a member that
        // matches what we're looking for, there's no need to
        // introduce a noSuchMethod handler. It will never be called.
        //
        // As an example, consider this class hierarchy:
        //
        //                   A    <-- noSuchMethod
        //                  / \
        //                 C   B  <-- foo
        //
        // If we know we're calling foo on an object of type B we
        // don't have to worry about the noSuchMethod method in A
        // because objects of type B implement foo. On the other hand,
        // if we end up calling foo on something of type C we have to
        // add a handler for it.

        // If the holders of all user-defined noSuchMethod
        // implementations that might be applicable to the receiver
        // type have a matching member for the current name and
        // selector, we avoid introducing a noSuchMethod handler.
        //
        // As an example, consider this class hierarchy:
        //
        //                       A    <-- foo
        //                      / \
        //   noSuchMethod -->  B   C  <-- bar
        //                     |   |
        //                     C   D  <-- noSuchMethod
        //
        // When calling foo on an object of type A, we know that the
        // implementations of noSuchMethod are in the classes B and D
        // that also (indirectly) implement foo, so we do not need a
        // handler for it.
        //
        // If we're calling bar on an object of type D, we don't need
        // the handler either because all objects of type D implement
        // bar through inheritance.
        //
        // If we're calling bar on an object of type A we do need the
        // handler because we may have to call B.noSuchMethod since B
        // does not implement bar.
        if (mask.willHit(selector, compiler)) continue;
        String jsName = namer.invocationMirrorInternalName(selector);
        addedJsNames[jsName] = selector;
      }
    }

    compiler.codegenWorld.invokedNames.forEach(addNoSuchMethodHandlers);
    compiler.codegenWorld.invokedGetters.forEach(addNoSuchMethodHandlers);
    compiler.codegenWorld.invokedSetters.forEach(addNoSuchMethodHandlers);

    // Set flag used by generateMethod helper below.  If we have very few
    // handlers we use defineStub for them all, rather than try to generate them
    // at runtime.
    bool haveVeryFewNoSuchMemberHandlers =
        (addedJsNames.length < VERY_FEW_NO_SUCH_METHOD_HANDLERS);

    jsAst.Expression generateMethod(String jsName, Selector selector) {
      // Values match JSInvocationMirror in js-helper library.
      int type = selector.invocationMirrorKind;
      List<jsAst.Parameter> parameters = <jsAst.Parameter>[];
      CodeBuffer args = new CodeBuffer();
      for (int i = 0; i < selector.argumentCount; i++) {
        parameters.add(new jsAst.Parameter('\$$i'));
      }

      List<jsAst.Expression> argNames =
          selector.getOrderedNamedArguments().map((SourceString name) =>
              js.string(name.slowToString())).toList();

      String methodName = selector.invocationMirrorMemberName;
      String internalName = namer.invocationMirrorInternalName(selector);
      if (!haveVeryFewNoSuchMemberHandlers &&
          isTrivialNsmHandler(type, argNames, selector, internalName)) {
        trivialNsmHandlers.add(selector);
        return null;
      }

      String createInvocationMirror = namer.getName(
          compiler.createInvocationMirrorElement);

      assert(backend.isInterceptedName(Compiler.NO_SUCH_METHOD));
      jsAst.Expression expression = js('this.$noSuchMethodName')(
          [js('this'),
           js(namer.CURRENT_ISOLATE)[createInvocationMirror]([
               js.string(compiler.enableMinification ?
                         internalName : methodName),
               js.string(internalName),
               type,
               new jsAst.ArrayInitializer.from(
                   parameters.map((param) => js(param.name)).toList()),
               new jsAst.ArrayInitializer.from(argNames)])]);
      parameters = backend.isInterceptedName(selector.name)
          ? ([new jsAst.Parameter('\$receiver')]..addAll(parameters))
          : parameters;
      return js.fun(parameters, js.return_(expression));
    }

    for (String jsName in addedJsNames.keys.toList()..sort()) {
      Selector selector = addedJsNames[jsName];
      jsAst.Expression method = generateMethod(jsName, selector);
      if (method != null) defineStub(jsName, method);
    }
  }

  String buildIsolateSetup(CodeBuffer buffer,
                           Element appMain,
                           Element isolateMain) {
    String mainAccess = "${namer.isolateStaticClosureAccess(appMain)}";
    String currentIsolate = "${namer.CURRENT_ISOLATE}";
    // Since we pass the closurized version of the main method to
    // the isolate method, we must make sure that it exists.
    return "${namer.isolateAccess(isolateMain)}($mainAccess)";
  }

  String get nameOfDispatchPropertyInitializer => 'initializeDispatchProperty';

  jsAst.Expression generateDispatchPropertyInitialization() {
    String ref(Element element) {
      return '${namer.CURRENT_ISOLATE}.${namer.getName(element)}';
    }

    return js(ref(backend.initializeDispatchPropertyMethod))([
        js.fun(['a'], [ js('${ref(backend.getDispatchPropertyMethod)} = a')]),
        js.string(generateDispatchPropertyName(0)),
        js('${ref(backend.jsInterceptorClass)}.prototype')
      ]);
  }

  String generateDispatchPropertyName(int seed) {
    // TODO(sra): MD5 of contributing source code or URIs?
    return '___dart_dispatch_record_ZxYxX_${seed}_';
  }

  emitMain(CodeBuffer buffer) {
    if (compiler.isMockCompilation) return;
    Element main = compiler.mainApp.find(Compiler.MAIN);
    String mainCall = null;
    if (compiler.hasIsolateSupport()) {
      Element isolateMain =
        compiler.isolateHelperLibrary.find(Compiler.START_ROOT_ISOLATE);
      mainCall = buildIsolateSetup(buffer, main, isolateMain);
    } else {
      mainCall = '${namer.isolateAccess(main)}()';
    }
    if (backend.needToInitializeDispatchProperty) {
      buffer.write(
          jsAst.prettyPrint(generateDispatchPropertyInitialization(),
                            compiler));
      buffer.write(N);
    }
    addComment('BEGIN invoke [main].', buffer);
    buffer.write("""
if (typeof document !== "undefined" && document.readyState !== "complete") {
  document.addEventListener("readystatechange", function () {
    if (document.readyState == "complete") {
      if (typeof dartMainRunner === "function") {
        dartMainRunner(function() { ${mainCall}; });
      } else {
        ${mainCall};
      }
    }
  }, false);
} else {
  if (typeof dartMainRunner === "function") {
    dartMainRunner(function() { ${mainCall}; });
  } else {
    ${mainCall};
  }
}
""");
    addComment('END invoke [main].', buffer);
  }

  void emitGetInterceptorMethod(CodeBuffer buffer,
                                String key,
                                Iterable<ClassElement> classes) {
    jsAst.Statement buildReturnInterceptor(ClassElement cls) {
      return js.return_(js(namer.isolateAccess(cls))['prototype']);
    }

    /**
     * Build a JavaScrit AST node for doing a type check on
     * [cls]. [cls] must be an interceptor class.
     */
    jsAst.Statement buildInterceptorCheck(ClassElement cls) {
      jsAst.Expression condition;
      assert(backend.isInterceptorClass(cls));
      if (cls == backend.jsBoolClass) {
        condition = js('(typeof receiver) == "boolean"');
      } else if (cls == backend.jsIntClass ||
                 cls == backend.jsDoubleClass ||
                 cls == backend.jsNumberClass) {
        throw 'internal error';
      } else if (cls == backend.jsArrayClass ||
                 cls == backend.jsMutableArrayClass ||
                 cls == backend.jsFixedArrayClass ||
                 cls == backend.jsExtendableArrayClass) {
        condition = js('receiver.constructor == Array');
      } else if (cls == backend.jsStringClass) {
        condition = js('(typeof receiver) == "string"');
      } else if (cls == backend.jsNullClass) {
        condition = js('receiver == null');
      } else {
        throw 'internal error';
      }
      return js.if_(condition, buildReturnInterceptor(cls));
    }

    bool hasArray = false;
    bool hasBool = false;
    bool hasDouble = false;
    bool hasInt = false;
    bool hasNull = false;
    bool hasNumber = false;
    bool hasString = false;
    bool hasNative = false;
    for (ClassElement cls in classes) {
      if (cls == backend.jsArrayClass ||
          cls == backend.jsMutableArrayClass ||
          cls == backend.jsFixedArrayClass ||
          cls == backend.jsExtendableArrayClass) hasArray = true;
      else if (cls == backend.jsBoolClass) hasBool = true;
      else if (cls == backend.jsDoubleClass) hasDouble = true;
      else if (cls == backend.jsIntClass) hasInt = true;
      else if (cls == backend.jsNullClass) hasNull = true;
      else if (cls == backend.jsNumberClass) hasNumber = true;
      else if (cls == backend.jsStringClass) hasString = true;
      else {
        // TODO(sra): The set of classes includes classes mixed-in to
        // interceptor classes.
        // assert(cls == compiler.objectClass || cls.isNative());
        if (cls.isNative()) hasNative = true;
      }
    }
    if (hasDouble) {
      hasNumber = true;
    }
    if (hasInt) hasNumber = true;

    if (classes == backend.interceptedClasses) {
      // I.e. this is the general interceptor.
      hasNative = compiler.enqueuer.codegen.nativeEnqueuer.hasNativeClasses();
    }

    jsAst.Block block = new jsAst.Block.empty();

    if (hasNumber) {
      jsAst.Statement whenNumber;

      /// Note: there are two number classes in play: Dart's [num],
      /// and JavaScript's Number (typeof receiver == 'number').  This
      /// is the fallback used when we have determined that receiver
      /// is a JavaScript Number.
      jsAst.Return returnNumberClass = buildReturnInterceptor(
          hasDouble ? backend.jsDoubleClass : backend.jsNumberClass);

      if (hasInt) {
        jsAst.Expression isInt = js('Math.floor(receiver) == receiver');
        whenNumber = js.block([
            js.if_(isInt, buildReturnInterceptor(backend.jsIntClass)),
            returnNumberClass]);
      } else {
        whenNumber = returnNumberClass;
      }
      block.statements.add(
          js.if_('(typeof receiver) == "number"',
                 whenNumber));
    }

    if (hasString) {
      block.statements.add(buildInterceptorCheck(backend.jsStringClass));
    }
    if (hasNull) {
      block.statements.add(buildInterceptorCheck(backend.jsNullClass));
    } else {
      // Returning "undefined" or "null" here will provoke a JavaScript
      // TypeError which is later identified as a null-error by
      // [unwrapException] in js_helper.dart.
      block.statements.add(js.if_('receiver == null',
                                  js.return_(js('receiver'))));
    }
    if (hasBool) {
      block.statements.add(buildInterceptorCheck(backend.jsBoolClass));
    }
    // TODO(ahe): It might be faster to check for Array before
    // function and bool.
    if (hasArray) {
      block.statements.add(buildInterceptorCheck(backend.jsArrayClass));
    }

    if (hasNative) {
      block.statements.add(
          js.if_(
              js('(typeof receiver) != "object"'),
              js.return_(js('receiver'))));

      // if (receiver instanceof $.Object) return receiver;
      // return $.getNativeInterceptor(receiver);
      block.statements.add(
          js.if_(js('receiver instanceof #',
                    js(namer.isolateAccess(compiler.objectClass))),
                 js.return_(js('receiver'))));

      // TODO(sra): Fold this 'Object' check into the `getNativeInterceptor`
      // check by patching `Object.prototype` with a special hook function.
      // TODO(9556): This test is needed in plain non-browser code because
      // 'holders' are not Dart classes.
      block.statements.add(
          js.if_(
              js('Object.getPrototypeOf(receiver) === Object.prototype'),
              buildReturnInterceptor(backend.jsInterceptorClass)));

      block.statements.add(
          js.return_(
              js(namer.isolateAccess(backend.getNativeInterceptorMethod))(
                  ['receiver'])));

    } else {
      ClassElement jsUnknown = backend.jsUnknownClass;
      if (compiler.codegenWorld.instantiatedClasses.contains(jsUnknown)) {
        block.statements.add(
            js.if_(js('!(receiver instanceof #)',
                      js(namer.isolateAccess(compiler.objectClass))),
                   buildReturnInterceptor(jsUnknown)));
      }

      block.statements.add(js.return_(js('receiver')));
    }

    buffer.write(jsAst.prettyPrint(
        js('$isolateProperties.$key = #', js.fun(['receiver'], block)),
        compiler));
    buffer.write(N);
  }

  /**
   * Emit all versions of the [:getInterceptor:] method.
   */
  void emitGetInterceptorMethods(CodeBuffer buffer) {
    var specializedGetInterceptors = backend.specializedGetInterceptors;
    for (String name in specializedGetInterceptors.keys.toList()..sort()) {
      Iterable<ClassElement> classes = specializedGetInterceptors[name];
      emitGetInterceptorMethod(buffer, name, classes);
    }
  }

  /**
   * Compute all the classes that must be emitted.
   */
  void computeNeededClasses() {
    instantiatedClasses =
        compiler.codegenWorld.instantiatedClasses.where(computeClassFilter())
            .toSet();

    void addClassWithSuperclasses(ClassElement cls) {
      neededClasses.add(cls);
      for (ClassElement superclass = cls.superclass;
          superclass != null;
          superclass = superclass.superclass) {
        neededClasses.add(superclass);
      }
    }

    void addClassesWithSuperclasses(Iterable<ClassElement> classes) {
      for (ClassElement cls in classes) {
        addClassWithSuperclasses(cls);
      }
    }

    // 1. We need to generate all classes that are instantiated.
    addClassesWithSuperclasses(instantiatedClasses);

    // 2. Add all classes used as mixins.
    Set<ClassElement> mixinClasses = neededClasses
        .where((ClassElement element) => element.isMixinApplication)
        .map(computeMixinClass)
        .toSet();
    neededClasses.addAll(mixinClasses);

    // 3a. Add classes that are referenced by type arguments or substitutions in
    //     argument checks.
    // TODO(karlklose): merge this case with 3b when unifying argument and
    // object checks.
    RuntimeTypes rti = backend.rti;
    backend.rti.getRequiredArgumentClasses(backend).forEach((ClassElement c) {
      // Types that we represent with JS native types (like int and String) do
      // not need a class definition as we use the interceptor classes instead.
      if (!rti.isJsNative(c)) {
        addClassWithSuperclasses(c);
      }
    });

    // 3b. Add classes that are referenced by substitutions in object checks and
    //     their superclasses.
    TypeChecks requiredChecks =
        backend.rti.computeChecks(neededClasses, checkedClasses);
    Set<ClassElement> classesUsedInSubstitutions =
        rti.getClassesUsedInSubstitutions(backend, requiredChecks);
    addClassesWithSuperclasses(classesUsedInSubstitutions);

    // 4. Finally, sort the classes.
    List<ClassElement> sortedClasses = Elements.sortedByPosition(neededClasses);

    // If we need noSuchMethod support, we run through all needed
    // classes to figure out if we need the support on any native
    // class. If so, we let the native emitter deal with it.
    if (compiler.enabledNoSuchMethod) {
      SourceString noSuchMethodName = Compiler.NO_SUCH_METHOD;
      Selector noSuchMethodSelector = compiler.noSuchMethodSelector;
      for (ClassElement element in sortedClasses) {
        if (!element.isNative()) continue;
        Element member = element.lookupLocalMember(noSuchMethodName);
        if (member == null) continue;
        if (noSuchMethodSelector.applies(member, compiler)) {
          nativeEmitter.handleNoSuchMethod = true;
          break;
        }
      }
    }

    for (ClassElement element in sortedClasses) {
      if (element.isNative()) {
        // For now, native classes cannot be deferred.
        nativeClasses.add(element);
      } else if (isDeferred(element)) {
        deferredClasses.add(element);
      } else {
        regularClasses.add(element);
      }
    }
  }

  // Optimize performance critical one shot interceptors.
  jsAst.Statement tryOptimizeOneShotInterceptor(Selector selector,
                                                Set<ClassElement> classes) {
    jsAst.Expression isNumber(String variable) {
      return js('typeof $variable == "number"');
    }

    jsAst.Expression isNotObject(String variable) {
      return js('typeof $variable != "object"');
    }

    jsAst.Expression isInt(String variable) {
      return isNumber(variable).binary('&&',
          js('Math.floor($variable) == $variable'));
    }

    jsAst.Expression tripleShiftZero(jsAst.Expression receiver) {
      return receiver.binary('>>>', js('0'));
    }

    if (selector.isOperator()) {
      String name = selector.name.stringValue;
      if (name == '==') {
        // Unfolds to:
        // [: if (receiver == null) return a0 == null;
        //    if (typeof receiver != 'object') {
        //      return a0 != null && receiver === a0;
        //    }
        // :].
        List<jsAst.Statement> body = <jsAst.Statement>[];
        body.add(js.if_('receiver == null', js.return_(js('a0 == null'))));
        body.add(js.if_(
            isNotObject('receiver'),
            js.return_(js('a0 != null && receiver === a0'))));
        return new jsAst.Block(body);
      }
      if (!classes.contains(backend.jsIntClass)
          && !classes.contains(backend.jsNumberClass)
          && !classes.contains(backend.jsDoubleClass)) {
        return null;
      }
      if (selector.argumentCount == 1) {
        // The following operators do not map to a JavaScript
        // operator.
        if (name != '~/' && name != '<<' && name != '%' && name != '>>') {
          jsAst.Expression result = js('receiver').binary(name, js('a0'));
          if (name == '&' || name == '|' || name == '^') {
            result = tripleShiftZero(result);
          }
          // Unfolds to:
          // [: if (typeof receiver == "number" && typeof a0 == "number")
          //      return receiver op a0;
          // :].
          return js.if_(
              isNumber('receiver').binary('&&', isNumber('a0')),
              js.return_(result));
        }
      } else if (name == 'unary-') {
        // operator~ does not map to a JavaScript operator.
        // Unfolds to:
        // [: if (typeof receiver == "number") return -receiver:].
        return js.if_(isNumber('receiver'),
                      js.return_(js('-receiver')));
      } else {
        assert(name == '~');
        return js.if_(isInt('receiver'),
                      js.return_(js('~receiver >>> 0')));
      }
    } else if (selector.isIndex() || selector.isIndexSet()) {
      // For an index operation, this code generates:
      //
      // [: if (receiver.constructor == Array || typeof receiver == "string") {
      //      if (a0 >>> 0 === a0 && a0 < receiver.length) {
      //        return receiver[a0];
      //      }
      //    }
      // :]
      //
      // For an index set operation, this code generates:
      //
      // [: if (receiver.constructor == Array && !receiver.immutable$list) {
      //      if (a0 >>> 0 === a0 && a0 < receiver.length) {
      //        return receiver[a0] = a1;
      //      }
      //    }
      // :]
      bool containsArray = classes.contains(backend.jsArrayClass);
      bool containsString = classes.contains(backend.jsStringClass);
      // The index set operator requires a check on its set value in
      // checked mode, so we don't optimize the interceptor if the
      // compiler has type assertions enabled.
      if (selector.isIndexSet()
          && (compiler.enableTypeAssertions || !containsArray)) {
        return null;
      }
      if (!containsArray && !containsString) {
        return null;
      }
      jsAst.Expression isIntAndAboveZero = js('a0 >>> 0 === a0');
      jsAst.Expression belowLength = js('a0 < receiver.length');
      jsAst.Expression arrayCheck = js('receiver.constructor == Array');

      if (selector.isIndex()) {
        jsAst.Expression stringCheck = js('typeof receiver == "string"');
        jsAst.Expression typeCheck;
        if (containsArray) {
          if (containsString) {
            typeCheck = arrayCheck.binary('||', stringCheck);
          } else {
            typeCheck = arrayCheck;
          }
        } else {
          assert(containsString);
          typeCheck = stringCheck;
        }

        return js.if_(typeCheck,
                      js.if_(isIntAndAboveZero.binary('&&', belowLength),
                             js.return_(js('receiver[a0]'))));
      } else {
        jsAst.Expression isImmutableArray = arrayCheck.binary(
            '&&', js(r'!receiver.immutable$list'));
        return js.if_(isImmutableArray.binary(
                      '&&', isIntAndAboveZero.binary('&&', belowLength)),
                      js.return_(js('receiver[a0] = a1')));
      }
    }
    return null;
  }

  void emitOneShotInterceptors(CodeBuffer buffer) {
    List<String> names = backend.oneShotInterceptors.keys.toList();
    names.sort();
    for (String name in names) {
      Selector selector = backend.oneShotInterceptors[name];
      Set<ClassElement> classes =
          backend.getInterceptedClassesOn(selector.name);
      String getInterceptorName =
          namer.getInterceptorName(backend.getInterceptorMethod, classes);

      List<jsAst.Parameter> parameters = <jsAst.Parameter>[];
      List<jsAst.Expression> arguments = <jsAst.Expression>[];
      parameters.add(new jsAst.Parameter('receiver'));
      arguments.add(js('receiver'));

      if (selector.isSetter()) {
        parameters.add(new jsAst.Parameter('value'));
        arguments.add(js('value'));
      } else {
        for (int i = 0; i < selector.argumentCount; i++) {
          String argName = 'a$i';
          parameters.add(new jsAst.Parameter(argName));
          arguments.add(js(argName));
        }
      }

      List<jsAst.Statement> body = <jsAst.Statement>[];
      jsAst.Statement optimizedPath =
          tryOptimizeOneShotInterceptor(selector, classes);
      if (optimizedPath != null) {
        body.add(optimizedPath);
      }

      String invocationName = backend.namer.invocationName(selector);
      body.add(js.return_(
          js(isolateProperties)[getInterceptorName]('receiver')[invocationName](
              arguments)));

      jsAst.Expression assignment =
          js('$isolateProperties.$name = #', js.fun(parameters, body));

      buffer.write(jsAst.prettyPrint(assignment, compiler));
      buffer.write(N);
    }
  }

  /**
   * If [JSInvocationMirror._invokeOn] has been compiled, emit all the
   * possible selector names that are intercepted into the
   * [interceptedNames] top-level variable. The implementation of
   * [_invokeOn] will use it to determine whether it should call the
   * method with an extra parameter.
   */
  void emitInterceptedNames(CodeBuffer buffer) {
    if (!compiler.enabledInvokeOn) return;
    String name = backend.namer.getName(backend.interceptedNames);

    int index = 0;
    List<jsAst.ArrayElement> elements = backend.usedInterceptors.map(
      (Selector selector) {
        jsAst.Literal str = js.string(namer.invocationName(selector));
        return new jsAst.ArrayElement(index++, str);
      }).toList();
    jsAst.ArrayInitializer array = new jsAst.ArrayInitializer(
        backend.usedInterceptors.length,
        elements);

    jsAst.Expression assignment = js('$isolateProperties.$name = #', array);

    buffer.write(jsAst.prettyPrint(assignment, compiler));
    buffer.write(N);
  }

  void emitInitFunction(CodeBuffer buffer) {
    jsAst.Fun fun = js.fun([], [
      js('$isolateProperties = {}'),
    ]
    ..addAll(buildDefineClassAndFinishClassFunctionsIfNecessary())
    ..addAll(buildLazyInitializerFunctionIfNecessary())
    ..addAll(buildFinishIsolateConstructor())
    );
    jsAst.FunctionDeclaration decl = new jsAst.FunctionDeclaration(
        new jsAst.VariableDeclaration('init'), fun);
    buffer.write(jsAst.prettyPrint(decl, compiler).getText());
    if (compiler.enableMinification) buffer.write('\n');
  }

  /// The metadata function returns the metadata associated with
  /// [element] in generated code.  The metadata needs to be wrapped
  /// in a function as it refers to constants that may not have been
  /// constructed yet.  For example, a class is allowed to be
  /// annotated with itself.  The metadata function is used by
  /// mirrors_patch to implement DeclarationMirror.metadata.
  jsAst.Fun buildMetadataFunction(Element element) {
    if (!compiler.mirrorsEnabled) return null;
    var metadata = [];
    Link link = element.metadata;
    // TODO(ahe): Why is metadata sometimes null?
    if (link != null) {
      for (; !link.isEmpty; link = link.tail) {
        metadata.add(constantReference(link.head.value));
      }
    }
    if (metadata.isEmpty) return null;
    return js.fun([], [js.return_(new jsAst.ArrayInitializer.from(metadata))]);
  }

  String assembleProgram() {
    measure(() {
      // Compute the required type checks to know which classes need a
      // 'is$' method.
      computeRequiredTypeChecks();

      computeNeededClasses();

      mainBuffer.add(buildGeneratedBy());
      addComment(HOOKS_API_USAGE, mainBuffer);
      mainBuffer.add('function ${namer.isolateName}()$_{}\n');
      mainBuffer.add('init()$N$n');
      // Shorten the code by using [namer.CURRENT_ISOLATE] as temporary.
      isolateProperties = namer.CURRENT_ISOLATE;
      mainBuffer.add(
          'var $isolateProperties$_=$_$isolatePropertiesName$N');

      if (!regularClasses.isEmpty ||
          !deferredClasses.isEmpty ||
          !nativeClasses.isEmpty ||
          !compiler.codegenWorld.staticFunctionsNeedingGetter.isEmpty) {
        // Shorten the code by using "$$" as temporary.
        classesCollector = r"$$";
        mainBuffer.add('var $classesCollector$_=$_{}$N$n');
      }

      // As a side-effect, emitting classes will produce "bound closures" in
      // [boundClosures].  The bound closures are JS AST nodes that add
      // properties to $$ [classesCollector].  The bound closures are not
      // emitted until we have emitted all other classes (native or not).

      // Might create boundClosures.
      if (!regularClasses.isEmpty) {
        for (ClassElement element in regularClasses) {
          generateClass(element, bufferForElement(element, mainBuffer));
        }
      }

      // Emit native classes on [nativeBuffer].
      // Might create boundClosures.
      final CodeBuffer nativeBuffer = new CodeBuffer();
      if (!nativeClasses.isEmpty) {
        addComment('Native classes', nativeBuffer);
        addComment('Native classes', mainBuffer);
        nativeEmitter.generateNativeClasses(nativeClasses, mainBuffer);
      }
      nativeEmitter.finishGenerateNativeClasses();
      nativeEmitter.assembleCode(nativeBuffer);

      // Might create boundClosures.
      if (!deferredClasses.isEmpty) {
        for (ClassElement element in deferredClasses) {
          generateClass(element, bufferForElement(element, mainBuffer));
        }
      }

      emitStaticFunctionClosures();

      addComment('Bound closures', mainBuffer);
      // Now that we have emitted all classes, we know all the bound
      // closures that will be needed.
      for (jsAst.Node node in boundClosures) {
        // TODO(ahe): Some of these can be deferred.
        mainBuffer.add(jsAst.prettyPrint(node, compiler));
        mainBuffer.add("$N$n");
      }

      // After this assignment we will produce invalid JavaScript code if we use
      // the classesCollector variable.
      classesCollector = 'classesCollector should not be used from now on';

      emitStaticFunctions(mainBuffer);

      if (!libraryBuffers.isEmpty) {
        var oldClassesCollector = classesCollector;
        classesCollector = r"$$";
        if (compiler.enableMinification) {
          mainBuffer.write(';');
        }
        if (!mangledFieldNames.isEmpty) {
          var keys = mangledFieldNames.keys.toList();
          keys.sort();
          var properties = [];
          for (String key in keys) {
            var value = js.string('${mangledFieldNames[key]}');
            properties.add(new jsAst.Property(js.string(key), value));
          }
          var map = new jsAst.ObjectInitializer(properties);
          mainBuffer.write(
              jsAst.prettyPrint(
                  js('init.mangledNames = #', map).toStatement(), compiler));
          if (compiler.enableMinification) {
            mainBuffer.write(';');
          }
        }
        mainBuffer
            ..write(getReflectionDataParser())
            ..write('([$n');
        emitDeferredPreambleWhenEmpty(deferredBuffer);
        deferredBuffer.add('\$\$$_=$_{};$n');

        deferredBuffer
            ..write(getReflectionDataParser())
            ..write('([$n');
        var sortedLibraries = Elements.sortedByPosition(libraryBuffers.keys);
        for (LibraryElement library in sortedLibraries) {
          List<CodeBuffer> buffers = libraryBuffers[library];
          var buffer = buffers[0];
          var uri = library.canonicalUri;
          if (uri.scheme == 'file' && compiler.sourceMapUri != null) {
            // TODO(ahe): It is a hack to use compiler.sourceMapUri
            // here.  It should be relative to the main JavaScript
            // output file.
            uri = relativize(
                compiler.sourceMapUri, library.canonicalUri, false);
          }
          if (buffer != null) {
            var metadata = buildMetadataFunction(library);
            mainBuffer
                ..write('["${library.getLibraryOrScriptName()}",$_')
                ..write('"${uri}",$_')
                ..write(metadata == null
                        ? "" : jsAst.prettyPrint(metadata, compiler))
                ..write(',$_')
                ..write('{$n')
                ..addBuffer(buffer)
                ..write('}],$n');
          }
          buffer = buffers[1];
          if (buffer != null) {
            deferredBuffer
                ..write('["${library.getLibraryOrScriptName()}",$_')
                ..write('"${uri}",$_')
                ..write('[],$_')
                ..write('{$n')
                ..addBuffer(buffer)
                ..write('}],$n');
          }
          libraryBuffers[library] = const [];
        }
        mainBuffer.write('])$N');

        deferredBuffer.write('])$N');
        if (!deferredClasses.isEmpty) {
          deferredBuffer.add('$finishClassesName(\$\$,'
                             '$_${namer.CURRENT_ISOLATE},'
                             '$_$isolatePropertiesName)$N');
        }

        // Reset the map.
        deferredBuffer.add("\$\$$_=${_}null$N$n");
        emitFinishClassesInvocationIfNecessary(mainBuffer);
        classesCollector = oldClassesCollector;
      }

      emitStaticFunctionGetters(mainBuffer);

      emitRuntimeTypeSupport(mainBuffer);
      emitCompileTimeConstants(mainBuffer);
      // Static field initializations require the classes and compile-time
      // constants to be set up.
      emitStaticNonFinalFieldInitializations(mainBuffer);
      emitOneShotInterceptors(mainBuffer);
      emitInterceptedNames(mainBuffer);
      emitGetInterceptorMethods(mainBuffer);
      emitLazilyInitializedStaticFields(mainBuffer);

      mainBuffer.add(nativeBuffer);


      isolateProperties = isolatePropertiesName;
      // The following code should not use the short-hand for the
      // initialStatics.
      mainBuffer.add('var ${namer.CURRENT_ISOLATE}$_=${_}null$N');

      emitFinishIsolateConstructorInvocation(mainBuffer);
      mainBuffer.add('var ${namer.CURRENT_ISOLATE}$_='
                     '${_}new ${namer.isolateName}()$N');

      emitMain(mainBuffer);
      emitInitFunction(mainBuffer);
      compiler.assembledCode = mainBuffer.getText();
      outputSourceMap(mainBuffer, compiler.assembledCode, '');

      emitDeferredCode(deferredBuffer);

    });
    return compiler.assembledCode;
  }

  final Map<LibraryElement, List<CodeBuffer>> libraryBuffers =
      new Map<LibraryElement, List<CodeBuffer>>();

  CodeBuffer bufferForElement(Element element, CodeBuffer eagerBuffer) {
    LibraryElement library = element.getLibrary();
    List<CodeBuffer> buffers = libraryBuffers.putIfAbsent(
        library, () => <CodeBuffer>[null, null]);
    bool deferred = isDeferred(element);
    int index = deferred ? 1 : 0;
    CodeBuffer buffer = buffers[index];
    if (buffer == null) {
      buffer = buffers[index] = new CodeBuffer();
    }
    return buffer;
  }

  bool firstDeferredConstant = true;

  /**
   * Returns the appropriate buffer for [constant].  If [constant] is
   * itself an instance of a deferred type (or built from constants
   * that are instances of deferred types) attempting to use
   * [constant] before the deferred type has been loaded will not
   * work, and [constant] itself must be deferred.
   */
  CodeBuffer bufferForConstant(Constant constant, CodeBuffer eagerBuffer) {
    var queue = new Queue()..add(constant);
    while (!queue.isEmpty) {
      constant = queue.removeFirst();
      if (isDeferred(constant.computeType(compiler).element)) {
        emitDeferredPreambleWhenEmpty(deferredBuffer);
        if (firstDeferredConstant) {
          deferredBuffer.write(
              '${namer.CURRENT_ISOLATE}$_=${_}old${namer.CURRENT_ISOLATE}$N');
          deferredBuffer.write(
              'old${namer.CURRENT_ISOLATE}$_=${_}${namer.CURRENT_ISOLATE}$N');
        }
        firstDeferredConstant = false;
        return deferredBuffer;
      }
      queue.addAll(constant.getDependencies());
    }
    return eagerBuffer;
  }

  void emitDeferredCode(CodeBuffer buffer) {
    if (buffer.isEmpty) return;

    buffer.write(n);

    buffer.write(
        '${namer.CURRENT_ISOLATE}$_=${_}old${namer.CURRENT_ISOLATE}$N');

    String code = buffer.getText();
    compiler.outputProvider('part', 'js')
      ..add(code)
      ..close();
    outputSourceMap(buffer, compiler.assembledCode, 'part');
  }

  void emitDeferredPreambleWhenEmpty(CodeBuffer buffer) {
    if (!buffer.isEmpty) return;

    buffer.write(buildGeneratedBy());

    buffer.write('var old${namer.CURRENT_ISOLATE}$_='
                 '$_${namer.CURRENT_ISOLATE}$N');

    // TODO(ahe): This defines a lot of properties on the
    // Isolate.prototype object.  We know this will turn it into a
    // slow object in V8, so instead we should do something similar to
    // Isolate.$finishIsolateConstructor.
    buffer.write('${namer.CURRENT_ISOLATE}$_='
                 '$_${namer.isolateName}.prototype$N$n');
  }

  String buildGeneratedBy() {
    var suffix = '';
    if (compiler.hasBuildId) suffix = ' version: ${compiler.buildId}';
    return '// Generated by dart2js, the Dart to JavaScript compiler$suffix.\n';
  }

  String buildSourceMap(CodeBuffer buffer, SourceFile compiledFile) {
    SourceMapBuilder sourceMapBuilder =
        new SourceMapBuilder(compiler.sourceMapUri);
    buffer.forEachSourceLocation(sourceMapBuilder.addMapping);
    return sourceMapBuilder.build(compiledFile);
  }

  void outputSourceMap(CodeBuffer buffer, String code, String name) {
    if (!generateSourceMap) return;
    SourceFile compiledFile = new SourceFile(null, compiler.assembledCode);
    String sourceMap = buildSourceMap(mainBuffer, compiledFile);
    compiler.outputProvider(name, 'js.map')
        ..add(sourceMap)
        ..close();
  }

  bool isDeferred(Element element) {
    return compiler.deferredLoadTask.isDeferred(element);
  }

  // TODO(ahe): Remove this when deferred loading is fully implemented.
  void warnNotImplemented(Element element, String message) {
    compiler.reportMessage(compiler.spanFromSpannable(element),
                           MessageKind.GENERIC.error({'text': message}),
                           api.Diagnostic.WARNING);
  }

  // TODO(ahe): This code should be integrated in finishClasses.
  String getReflectionDataParser() {
    return '''
(function (reflectionData) {
  if (!init.libraries) init.libraries = [];
  if (!init.mangledNames) init.mangledNames = {};
  var libraries = init.libraries;
  var mangledNames = init.mangledNames;
  var hasOwnProperty = Object.prototype.hasOwnProperty;
  var length = reflectionData.length;
  for (var i = 0; i < length; i++) {
    var data = reflectionData[i];
    var name = data[0];
    var uri = data[1];
    var metadata = data[2];
    var descriptor = data[3];
    var classes = [];
    var functions = [];
    for (var property in descriptor) {
      if (!hasOwnProperty.call(descriptor, property)) continue;
      var element = descriptor[property];
      if (property.substring(0, 1) == "@") {
        property = property.substring(1);
        ${namer.CURRENT_ISOLATE}[property]["${namer.metadataField}"] = element;
      } else if (typeof element === "function") {
        ${namer.CURRENT_ISOLATE}[property] = element;
        functions.push(property);
      } else {
        var newDesc = {};
        var previousProp;
        for (var prop in element) {
          if (!hasOwnProperty.call(element, prop)) continue;
          var firstChar = prop.substring(0, 1);
          if (firstChar == "+") {
            mangledNames[previousProp] = prop.substring(1);
          } else if (firstChar == "@" && prop != "@") {
            newDesc[prop.substring(1)]["${namer.metadataField}"] ='''
'''element[prop];
          } else {
            newDesc[previousProp = prop] = element[prop];
          }
        }
        $classesCollector[property] = newDesc;
        classes.push(property);
      }
    }
    libraries.push([name, uri, classes, functions, metadata]);
  }
})''';
  }
}

const String GENERATED_BY = """
// Generated by dart2js, the Dart to JavaScript compiler.
""";

const String HOOKS_API_USAGE = """
// The code supports the following hooks:
// dartPrint(message)   - if this function is defined it is called
//                        instead of the Dart [print] method.
// dartMainRunner(main) - if this function is defined, the Dart [main]
//                        method will not be invoked directly.
//                        Instead, a closure that will invoke [main] is
//                        passed to [dartMainRunner].
""";<|MERGE_RESOLUTION|>--- conflicted
+++ resolved
@@ -1517,12 +1517,9 @@
             metadata = new jsAst.LiteralNull();
           }
           fieldMetadata.add(metadata);
-<<<<<<< HEAD
-=======
         }
         if (compiler.mirrorsEnabled) {
           recordMangledField(member, accessorName, member.name.slowToString());
->>>>>>> a352956d
         }
         if (!needsAccessor) {
           // Emit field for constructor generation.
