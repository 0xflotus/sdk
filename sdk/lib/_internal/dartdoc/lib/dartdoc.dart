--- conflicted
+++ resolved
@@ -422,15 +422,6 @@
   Future documentLibraries(List<Uri> libraryList, String libPath,
       String packageRoot) {
     _packageRoot = packageRoot;
-<<<<<<< HEAD
-    _exports = new ExportMap.parse(libraryList, packageRoot);
-    var librariesToAnalyze =
-        _exports.allExportedFiles
-                .map((file) => new Uri.file(file).toString())
-                .toList();
-    librariesToAnalyze.addAll(libraryList.map((uri) => uri.toString()));
-=======
->>>>>>> 3485989a
 
     // dart2js takes a String, but it expects that to be a Uri, not a file
     // system path.
@@ -1181,13 +1172,9 @@
       final supertypes = [];
       var thisType = superclass;
       do {
-<<<<<<< HEAD
-        supertypes.add(thisType);
-=======
         if (!isFromPrivateDartLibrary(thisType)) {
           supertypes.add(thisType);
         }
->>>>>>> 3485989a
         thisType = getSuperclass(thisType);
       } while (!thisType.isObject);
 
