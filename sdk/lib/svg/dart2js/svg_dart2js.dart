--- conflicted
+++ resolved
@@ -4053,11 +4053,7 @@
   Set<String> readClasses() {
     var classname = _element.attributes['class'];
     if (classname is AnimatedString) {
-<<<<<<< HEAD
-      classname = classname.baseVal;
-=======
       classname = (classname as AnimatedString).baseVal;
->>>>>>> 4d2c5977
     }
 
     Set<String> s = new LinkedHashSet<String>();
