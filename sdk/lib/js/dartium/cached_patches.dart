--- conflicted
+++ resolved
@@ -2577,7 +2577,6 @@
 }
 @patch class PresentationReceiver {
   static Type get instanceRuntimeType => PresentationReceiverImpl;
-<<<<<<< HEAD
 
 }
 class PresentationReceiverImpl extends PresentationReceiver implements js_library.JSObjectInterfacesDom {
@@ -2589,19 +2588,6 @@
   static Type get instanceRuntimeType => PresentationRequestImpl;
 
 }
-=======
-
-}
-class PresentationReceiverImpl extends PresentationReceiver implements js_library.JSObjectInterfacesDom {
-  PresentationReceiverImpl.internal_() : super.internal_();
-  get runtimeType => PresentationReceiver;
-  toString() => super.toString();
-}
-@patch class PresentationRequest {
-  static Type get instanceRuntimeType => PresentationRequestImpl;
-
-}
->>>>>>> 4d2c5977
 class PresentationRequestImpl extends PresentationRequest implements js_library.JSObjectInterfacesDom {
   PresentationRequestImpl.internal_() : super.internal_();
   get runtimeType => PresentationRequest;
@@ -2839,15 +2825,6 @@
 class RtcStatsResponseImpl extends RtcStatsResponse implements js_library.JSObjectInterfacesDom {
   RtcStatsResponseImpl.internal_() : super.internal_();
   get runtimeType => RtcStatsResponse;
-  toString() => super.toString();
-}
-@patch class Scale {
-  static Type get instanceRuntimeType => ScaleImpl;
-
-}
-class ScaleImpl extends Scale implements js_library.JSObjectInterfacesDom {
-  ScaleImpl.internal_() : super.internal_();
-  get runtimeType => Scale;
   toString() => super.toString();
 }
 @patch class Screen {
