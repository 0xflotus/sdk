// Copyright (c) 2013, the Dart project authors.  Please see the AUTHORS file
// for details. All rights reserved. Use of this source code is governed by a
// BSD-style license that can be found in the LICENSE file.

#if !defined(DART_IO_DISABLED)

#include "platform/globals.h"
#if defined(HOST_OS_WINDOWS)

#include "bin/builtin.h"
#include "bin/eventhandler.h"
#include "bin/file.h"
#include "bin/lockers.h"
#include "bin/log.h"
#include "bin/socket.h"
#include "bin/socket_base_win.h"
#include "bin/thread.h"
#include "bin/utils.h"
#include "bin/utils_win.h"

namespace dart {
namespace bin {

Socket::Socket(intptr_t fd) : ReferenceCounted(), fd_(fd), port_(ILLEGAL_PORT) {
  ASSERT(fd_ != kClosedFd);
  Handle* handle = reinterpret_cast<Handle*>(fd_);
  ASSERT(handle != NULL);
}


void Socket::SetClosedFd() {
  ASSERT(fd_ != kClosedFd);
  Handle* handle = reinterpret_cast<Handle*>(fd_);
  ASSERT(handle != NULL);
  handle->Release();
  fd_ = kClosedFd;
}


<<<<<<< HEAD
static Mutex* init_mutex = new Mutex();
static bool socket_initialized = false;

bool Socket::Initialize() {
  MutexLocker lock(init_mutex);
  if (socket_initialized) {
    return true;
  }
  int err;
  WSADATA winsock_data;
  WORD version_requested = MAKEWORD(2, 2);
  err = WSAStartup(version_requested, &winsock_data);
  if (err == 0) {
    socket_initialized = true;
  } else {
    Log::PrintErr("Unable to initialize Winsock: %d\n", WSAGetLastError());
  }
  return (err == 0);
}


intptr_t Socket::Available(intptr_t fd) {
  ClientSocket* client_socket = reinterpret_cast<ClientSocket*>(fd);
  return client_socket->Available();
}


intptr_t Socket::Read(intptr_t fd, void* buffer, intptr_t num_bytes) {
  Handle* handle = reinterpret_cast<Handle*>(fd);
  return handle->Read(buffer, num_bytes);
}


intptr_t Socket::RecvFrom(intptr_t fd,
                          void* buffer,
                          intptr_t num_bytes,
                          RawAddr* addr) {
  Handle* handle = reinterpret_cast<Handle*>(fd);
  socklen_t addr_len = sizeof(addr->ss);
  return handle->RecvFrom(buffer, num_bytes, &addr->addr, addr_len);
}


intptr_t Socket::Write(intptr_t fd, const void* buffer, intptr_t num_bytes) {
  Handle* handle = reinterpret_cast<Handle*>(fd);
  return handle->Write(buffer, num_bytes);
}


intptr_t Socket::SendTo(intptr_t fd,
                        const void* buffer,
                        intptr_t num_bytes,
                        const RawAddr& addr) {
  Handle* handle = reinterpret_cast<Handle*>(fd);
  RawAddr& raw = const_cast<RawAddr&>(addr);
  return handle->SendTo(buffer, num_bytes, &raw.addr,
                        SocketAddress::GetAddrLength(addr));
}


intptr_t Socket::GetPort(intptr_t fd) {
  ASSERT(reinterpret_cast<Handle*>(fd)->is_socket());
  SocketHandle* socket_handle = reinterpret_cast<SocketHandle*>(fd);
  RawAddr raw;
  socklen_t size = sizeof(raw);
  if (getsockname(socket_handle->socket(), &raw.addr, &size) == SOCKET_ERROR) {
    return 0;
  }
  return SocketAddress::GetAddrPort(raw);
}


SocketAddress* Socket::GetRemotePeer(intptr_t fd, intptr_t* port) {
  ASSERT(reinterpret_cast<Handle*>(fd)->is_socket());
  SocketHandle* socket_handle = reinterpret_cast<SocketHandle*>(fd);
  RawAddr raw;
  socklen_t size = sizeof(raw);
  if (getpeername(socket_handle->socket(), &raw.addr, &size)) {
    return NULL;
  }
  *port = SocketAddress::GetAddrPort(raw);
  // Clear the port before calling WSAAddressToString as WSAAddressToString
  // includes the port in the formatted string.
  SocketAddress::SetAddrPort(&raw, 0);
  return new SocketAddress(&raw.addr);
}


=======
>>>>>>> 77d26a33
static intptr_t Create(const RawAddr& addr) {
  SOCKET s = socket(addr.ss.ss_family, SOCK_STREAM, 0);
  if (s == INVALID_SOCKET) {
    return -1;
  }

  linger l;
  l.l_onoff = 1;
  l.l_linger = 10;
  int status = setsockopt(s, SOL_SOCKET, SO_LINGER, reinterpret_cast<char*>(&l),
                          sizeof(l));
  if (status != NO_ERROR) {
    FATAL("Failed setting SO_LINGER on socket");
  }

  ClientSocket* client_socket = new ClientSocket(s);
  return reinterpret_cast<intptr_t>(client_socket);
}


static intptr_t Connect(intptr_t fd,
                        const RawAddr& addr,
                        const RawAddr& bind_addr) {
  ASSERT(reinterpret_cast<Handle*>(fd)->is_client_socket());
  ClientSocket* handle = reinterpret_cast<ClientSocket*>(fd);
  SOCKET s = handle->socket();

  int status =
      bind(s, &bind_addr.addr, SocketAddress::GetAddrLength(bind_addr));
  if (status != NO_ERROR) {
    int rc = WSAGetLastError();
    handle->mark_closed();  // Destructor asserts that socket is marked closed.
    handle->Release();
    closesocket(s);
    SetLastError(rc);
    return -1;
  }

  LPFN_CONNECTEX connectEx = NULL;
  GUID guid_connect_ex = WSAID_CONNECTEX;
  DWORD bytes;
  status = WSAIoctl(s, SIO_GET_EXTENSION_FUNCTION_POINTER, &guid_connect_ex,
                    sizeof(guid_connect_ex), &connectEx, sizeof(connectEx),
                    &bytes, NULL, NULL);
  DWORD rc;
  if (status != SOCKET_ERROR) {
    handle->EnsureInitialized(EventHandler::delegate());

    OverlappedBuffer* overlapped = OverlappedBuffer::AllocateConnectBuffer();

    status = connectEx(s, &addr.addr, SocketAddress::GetAddrLength(addr), NULL,
                       0, NULL, overlapped->GetCleanOverlapped());


    if (status == TRUE) {
      handle->ConnectComplete(overlapped);
      return fd;
    } else if (WSAGetLastError() == ERROR_IO_PENDING) {
      return fd;
    }
    rc = WSAGetLastError();
    // Cleanup in case of error.
    OverlappedBuffer::DisposeBuffer(overlapped);
    handle->Release();
  } else {
    rc = WSAGetLastError();
  }
  handle->Close();
  handle->Release();
  SetLastError(rc);
  return -1;
}


intptr_t Socket::CreateConnect(const RawAddr& addr) {
  intptr_t fd = Create(addr);
  if (fd < 0) {
    return fd;
  }

  RawAddr bind_addr;
  memset(&bind_addr, 0, sizeof(bind_addr));
  bind_addr.ss.ss_family = addr.ss.ss_family;
  if (addr.ss.ss_family == AF_INET) {
    bind_addr.in.sin_addr.s_addr = INADDR_ANY;
  } else {
    bind_addr.in6.sin6_addr = in6addr_any;
  }

  return Connect(fd, addr, bind_addr);
}


intptr_t Socket::CreateBindConnect(const RawAddr& addr,
                                   const RawAddr& source_addr) {
  intptr_t fd = Create(addr);
  if (fd < 0) {
    return fd;
  }

  return Connect(fd, addr, source_addr);
}


<<<<<<< HEAD
bool Socket::IsBindError(intptr_t error_number) {
  return error_number == WSAEADDRINUSE || error_number == WSAEADDRNOTAVAIL ||
         error_number == WSAEINVAL;
}


void Socket::GetError(intptr_t fd, OSError* os_error) {
  Handle* handle = reinterpret_cast<Handle*>(fd);
  os_error->SetCodeAndMessage(OSError::kSystem, handle->last_error());
}


int Socket::GetType(intptr_t fd) {
  Handle* handle = reinterpret_cast<Handle*>(fd);
  switch (GetFileType(handle->handle())) {
    case FILE_TYPE_CHAR:
      return File::kTerminal;
    case FILE_TYPE_PIPE:
      return File::kPipe;
    case FILE_TYPE_DISK:
      return File::kFile;
    default:
      return GetLastError == NO_ERROR ? File::kOther : -1;
  }
}


intptr_t Socket::GetStdioHandle(intptr_t num) {
  if (num != 0) {
    return -1;
  }
  HANDLE handle = GetStdHandle(STD_INPUT_HANDLE);
  if (handle == INVALID_HANDLE_VALUE) {
    return -1;
  }
  StdHandle* std_handle = StdHandle::Stdin(handle);
  std_handle->Retain();
  std_handle->MarkDoesNotSupportOverlappedIO();
  std_handle->EnsureInitialized(EventHandler::delegate());
  return reinterpret_cast<intptr_t>(std_handle);
}


=======
>>>>>>> 77d26a33
intptr_t ServerSocket::Accept(intptr_t fd) {
  ListenSocket* listen_socket = reinterpret_cast<ListenSocket*>(fd);
  ClientSocket* client_socket = listen_socket->Accept();
  if (client_socket != NULL) {
    return reinterpret_cast<intptr_t>(client_socket);
  } else {
    return -1;
  }
}


intptr_t Socket::CreateBindDatagram(const RawAddr& addr, bool reuseAddress) {
  SOCKET s = socket(addr.ss.ss_family, SOCK_DGRAM, IPPROTO_UDP);
  if (s == INVALID_SOCKET) {
    return -1;
  }

  int status;
  if (reuseAddress) {
    BOOL optval = true;
    status = setsockopt(s, SOL_SOCKET, SO_REUSEADDR,
                        reinterpret_cast<const char*>(&optval), sizeof(optval));
    if (status == SOCKET_ERROR) {
      DWORD rc = WSAGetLastError();
      closesocket(s);
      SetLastError(rc);
      return -1;
    }
  }

  status = bind(s, &addr.addr, SocketAddress::GetAddrLength(addr));
  if (status == SOCKET_ERROR) {
    DWORD rc = WSAGetLastError();
    closesocket(s);
    SetLastError(rc);
    return -1;
  }

  DatagramSocket* datagram_socket = new DatagramSocket(s);
  datagram_socket->EnsureInitialized(EventHandler::delegate());
  return reinterpret_cast<intptr_t>(datagram_socket);
}


intptr_t ServerSocket::CreateBindListen(const RawAddr& addr,
                                        intptr_t backlog,
                                        bool v6_only) {
  SOCKET s = socket(addr.ss.ss_family, SOCK_STREAM, IPPROTO_TCP);
  if (s == INVALID_SOCKET) {
    return -1;
  }

  BOOL optval = true;
  int status =
      setsockopt(s, SOL_SOCKET, SO_EXCLUSIVEADDRUSE,
                 reinterpret_cast<const char*>(&optval), sizeof(optval));
  if (status == SOCKET_ERROR) {
    DWORD rc = WSAGetLastError();
    closesocket(s);
    SetLastError(rc);
    return -1;
  }

  if (addr.ss.ss_family == AF_INET6) {
    optval = v6_only;
    setsockopt(s, IPPROTO_IPV6, IPV6_V6ONLY,
               reinterpret_cast<const char*>(&optval), sizeof(optval));
  }

  status = bind(s, &addr.addr, SocketAddress::GetAddrLength(addr));
  if (status == SOCKET_ERROR) {
    DWORD rc = WSAGetLastError();
    closesocket(s);
    SetLastError(rc);
    return -1;
  }

  ListenSocket* listen_socket = new ListenSocket(s);

  // Test for invalid socket port 65535 (some browsers disallow it).
  if ((SocketAddress::GetAddrPort(addr) == 0) &&
      (SocketBase::GetPort(reinterpret_cast<intptr_t>(listen_socket)) ==
       65535)) {
    // Don't close fd until we have created new. By doing that we ensure another
    // port.
    intptr_t new_s = CreateBindListen(addr, backlog, v6_only);
    DWORD rc = WSAGetLastError();
    closesocket(s);
    listen_socket->Release();
    SetLastError(rc);
    return new_s;
  }

  status = listen(s, backlog > 0 ? backlog : SOMAXCONN);
  if (status == SOCKET_ERROR) {
    DWORD rc = WSAGetLastError();
    closesocket(s);
    listen_socket->Release();
    SetLastError(rc);
    return -1;
  }

  return reinterpret_cast<intptr_t>(listen_socket);
}


bool ServerSocket::StartAccept(intptr_t fd) {
  ListenSocket* listen_socket = reinterpret_cast<ListenSocket*>(fd);
  listen_socket->EnsureInitialized(EventHandler::delegate());
  // Always keep 5 outstanding accepts going, to enhance performance.
  for (int i = 0; i < 5; i++) {
    if (!listen_socket->IssueAccept()) {
      DWORD rc = WSAGetLastError();
      listen_socket->Close();
      if (!listen_socket->HasPendingAccept()) {
        // Delete socket now, if there are no pending accepts. Otherwise,
        // the event-handler will take care of deleting it.
        listen_socket->Release();
      }
      SetLastError(rc);
      return false;
    }
  }
  return true;
}

}  // namespace bin
}  // namespace dart

#endif  // defined(HOST_OS_WINDOWS)

#endif  // !defined(DART_IO_DISABLED)<|MERGE_RESOLUTION|>--- conflicted
+++ resolved
@@ -37,97 +37,6 @@
 }
 
 
-<<<<<<< HEAD
-static Mutex* init_mutex = new Mutex();
-static bool socket_initialized = false;
-
-bool Socket::Initialize() {
-  MutexLocker lock(init_mutex);
-  if (socket_initialized) {
-    return true;
-  }
-  int err;
-  WSADATA winsock_data;
-  WORD version_requested = MAKEWORD(2, 2);
-  err = WSAStartup(version_requested, &winsock_data);
-  if (err == 0) {
-    socket_initialized = true;
-  } else {
-    Log::PrintErr("Unable to initialize Winsock: %d\n", WSAGetLastError());
-  }
-  return (err == 0);
-}
-
-
-intptr_t Socket::Available(intptr_t fd) {
-  ClientSocket* client_socket = reinterpret_cast<ClientSocket*>(fd);
-  return client_socket->Available();
-}
-
-
-intptr_t Socket::Read(intptr_t fd, void* buffer, intptr_t num_bytes) {
-  Handle* handle = reinterpret_cast<Handle*>(fd);
-  return handle->Read(buffer, num_bytes);
-}
-
-
-intptr_t Socket::RecvFrom(intptr_t fd,
-                          void* buffer,
-                          intptr_t num_bytes,
-                          RawAddr* addr) {
-  Handle* handle = reinterpret_cast<Handle*>(fd);
-  socklen_t addr_len = sizeof(addr->ss);
-  return handle->RecvFrom(buffer, num_bytes, &addr->addr, addr_len);
-}
-
-
-intptr_t Socket::Write(intptr_t fd, const void* buffer, intptr_t num_bytes) {
-  Handle* handle = reinterpret_cast<Handle*>(fd);
-  return handle->Write(buffer, num_bytes);
-}
-
-
-intptr_t Socket::SendTo(intptr_t fd,
-                        const void* buffer,
-                        intptr_t num_bytes,
-                        const RawAddr& addr) {
-  Handle* handle = reinterpret_cast<Handle*>(fd);
-  RawAddr& raw = const_cast<RawAddr&>(addr);
-  return handle->SendTo(buffer, num_bytes, &raw.addr,
-                        SocketAddress::GetAddrLength(addr));
-}
-
-
-intptr_t Socket::GetPort(intptr_t fd) {
-  ASSERT(reinterpret_cast<Handle*>(fd)->is_socket());
-  SocketHandle* socket_handle = reinterpret_cast<SocketHandle*>(fd);
-  RawAddr raw;
-  socklen_t size = sizeof(raw);
-  if (getsockname(socket_handle->socket(), &raw.addr, &size) == SOCKET_ERROR) {
-    return 0;
-  }
-  return SocketAddress::GetAddrPort(raw);
-}
-
-
-SocketAddress* Socket::GetRemotePeer(intptr_t fd, intptr_t* port) {
-  ASSERT(reinterpret_cast<Handle*>(fd)->is_socket());
-  SocketHandle* socket_handle = reinterpret_cast<SocketHandle*>(fd);
-  RawAddr raw;
-  socklen_t size = sizeof(raw);
-  if (getpeername(socket_handle->socket(), &raw.addr, &size)) {
-    return NULL;
-  }
-  *port = SocketAddress::GetAddrPort(raw);
-  // Clear the port before calling WSAAddressToString as WSAAddressToString
-  // includes the port in the formatted string.
-  SocketAddress::SetAddrPort(&raw, 0);
-  return new SocketAddress(&raw.addr);
-}
-
-
-=======
->>>>>>> 77d26a33
 static intptr_t Create(const RawAddr& addr) {
   SOCKET s = socket(addr.ss.ss_family, SOCK_STREAM, 0);
   if (s == INVALID_SOCKET) {
@@ -232,52 +141,6 @@
 }
 
 
-<<<<<<< HEAD
-bool Socket::IsBindError(intptr_t error_number) {
-  return error_number == WSAEADDRINUSE || error_number == WSAEADDRNOTAVAIL ||
-         error_number == WSAEINVAL;
-}
-
-
-void Socket::GetError(intptr_t fd, OSError* os_error) {
-  Handle* handle = reinterpret_cast<Handle*>(fd);
-  os_error->SetCodeAndMessage(OSError::kSystem, handle->last_error());
-}
-
-
-int Socket::GetType(intptr_t fd) {
-  Handle* handle = reinterpret_cast<Handle*>(fd);
-  switch (GetFileType(handle->handle())) {
-    case FILE_TYPE_CHAR:
-      return File::kTerminal;
-    case FILE_TYPE_PIPE:
-      return File::kPipe;
-    case FILE_TYPE_DISK:
-      return File::kFile;
-    default:
-      return GetLastError == NO_ERROR ? File::kOther : -1;
-  }
-}
-
-
-intptr_t Socket::GetStdioHandle(intptr_t num) {
-  if (num != 0) {
-    return -1;
-  }
-  HANDLE handle = GetStdHandle(STD_INPUT_HANDLE);
-  if (handle == INVALID_HANDLE_VALUE) {
-    return -1;
-  }
-  StdHandle* std_handle = StdHandle::Stdin(handle);
-  std_handle->Retain();
-  std_handle->MarkDoesNotSupportOverlappedIO();
-  std_handle->EnsureInitialized(EventHandler::delegate());
-  return reinterpret_cast<intptr_t>(std_handle);
-}
-
-
-=======
->>>>>>> 77d26a33
 intptr_t ServerSocket::Accept(intptr_t fd) {
   ListenSocket* listen_socket = reinterpret_cast<ListenSocket*>(fd);
   ClientSocket* client_socket = listen_socket->Accept();
