// Copyright (c) 2012, the Dart project authors.  Please see the AUTHORS file
// for details. All rights reserved. Use of this source code is governed by a
// BSD-style license that can be found in the LICENSE file.

#include "platform/assert.h"
#include "vm/isolate.h"
#include "vm/lockers.h"
#include "vm/unit_test.h"
#include "vm/profiler.h"
#include "vm/thread_pool.h"
#include "vm/thread_registry.h"

namespace dart {

UNIT_TEST_CASE(Mutex) {
  // This unit test case needs a running isolate.
  Dart_CreateIsolate(
      NULL, NULL, bin::isolate_snapshot_buffer, NULL, NULL, NULL);

  Mutex* mutex = new Mutex();
  mutex->Lock();
  EXPECT_EQ(false, mutex->TryLock());
  mutex->Unlock();
  EXPECT_EQ(true, mutex->TryLock());
  mutex->Unlock();
  {
    MutexLocker ml(mutex);
    EXPECT_EQ(false, mutex->TryLock());
  }
  // The isolate shutdown and the destruction of the mutex are out-of-order on
  // purpose.
  Dart_ShutdownIsolate();
  delete mutex;
}


UNIT_TEST_CASE(Monitor) {
  // This unit test case needs a running isolate.
  Dart_CreateIsolate(
      NULL, NULL, bin::isolate_snapshot_buffer, NULL, NULL, NULL);
  Thread* thread = Thread::Current();
<<<<<<< HEAD
  Isolate* isolate = thread->isolate();
  // Thread interrupter interferes with this test, disable interrupts.
  thread->SetThreadInterrupter(NULL, NULL);
  Profiler::EndExecution(isolate);
=======
  // Thread interrupter interferes with this test, disable interrupts.
  thread->DisableThreadInterrupts();
>>>>>>> 71b3d5ab
  Monitor* monitor = new Monitor();
  monitor->Enter();
  monitor->Exit();

  const int kNumAttempts = 5;
  int attempts = 0;
  while (attempts < kNumAttempts) {
    MonitorLocker ml(monitor);
    int64_t start = OS::GetCurrentTimeMillis();
    int64_t wait_time = 2017;
    Monitor::WaitResult wait_result = ml.Wait(wait_time);
    int64_t stop = OS::GetCurrentTimeMillis();

    // We expect to be timing out here.
    EXPECT_EQ(Monitor::kTimedOut, wait_result);

    // Check whether this attempt falls within the exptected time limits.
    int64_t wakeup_time = stop - start;
    OS::Print("wakeup_time: %" Pd64 "\n", wakeup_time);
    const int kAcceptableTimeJitter = 20;  // Measured in milliseconds.
    const int kAcceptableWakeupDelay = 150;  // Measured in milliseconds.
    if (((wait_time - kAcceptableTimeJitter) <= wakeup_time) &&
        (wakeup_time <= (wait_time + kAcceptableWakeupDelay))) {
      break;
    }

    // Record the attempt.
    attempts++;
  }
  EXPECT_LT(attempts, kNumAttempts);

  // The isolate shutdown and the destruction of the mutex are out-of-order on
  // purpose.
  Dart_ShutdownIsolate();
  delete monitor;
}


class ObjectCounter : public ObjectPointerVisitor {
 public:
  explicit ObjectCounter(Isolate* isolate, const Object* obj)
      : ObjectPointerVisitor(isolate), obj_(obj), count_(0) { }

  virtual void VisitPointers(RawObject** first, RawObject** last) {
    for (RawObject** current = first; current <= last; ++current) {
      if (*current == obj_->raw()) {
        ++count_;
      }
    }
  }

  intptr_t count() const { return count_; }

 private:
  const Object* obj_;
  intptr_t count_;
};


class TaskWithZoneAllocation : public ThreadPool::Task {
 public:
  TaskWithZoneAllocation(Isolate* isolate,
                         Monitor* monitor,
                         bool* done,
                         intptr_t id)
      : isolate_(isolate), monitor_(monitor), done_(done), id_(id) {}
  virtual void Run() {
    Thread::EnterIsolateAsHelper(isolate_);
    {
      Thread* thread = Thread::Current();
      // Create a zone (which is also a stack resource) and exercise it a bit.
      StackZone stack_zone(thread);
      HANDLESCOPE(thread);
      Zone* zone = thread->zone();
      EXPECT_EQ(zone, stack_zone.GetZone());
      ZoneGrowableArray<bool>* a0 = new(zone) ZoneGrowableArray<bool>(zone, 1);
      GrowableArray<bool> a1(zone, 1);
      for (intptr_t i = 0; i < 100000; ++i) {
        a0->Add(true);
        a1.Add(true);
      }
      // Check that we can create handles and allocate in old space.
      String& str = String::Handle(zone, String::New("old", Heap::kOld));
      EXPECT(str.Equals("old"));

      const intptr_t unique_smi = id_ + 928327281;
      Smi& smi = Smi::Handle(zone, Smi::New(unique_smi));
      EXPECT(smi.Value() == unique_smi);
      {
        ObjectCounter counter(isolate_, &smi);
        // Ensure that our particular zone is visited.
        isolate_->IterateObjectPointers(
            &counter,
            /* visit_prologue_weak_handles = */ true,
            StackFrameIterator::kValidateFrames);
        EXPECT_EQ(1, counter.count());
      }
      char* unique_chars = zone->PrintToString("unique_str_%" Pd, id_);
      String& unique_str = String::Handle(zone);
      {
        // String::New may create additional handles in the topmost scope that
        // we don't want to count, so wrap this in its own scope.
        HANDLESCOPE(thread);
        unique_str = String::New(unique_chars, Heap::kOld);
      }
      EXPECT(unique_str.Equals(unique_chars));
      {
        ObjectCounter str_counter(isolate_, &unique_str);
        // Ensure that our particular zone is visited.
        isolate_->IterateObjectPointers(
            &str_counter,
            /* visit_prologue_weak_handles = */ true,
            StackFrameIterator::kValidateFrames);
        // We should visit the string object exactly once.
        EXPECT_EQ(1, str_counter.count());
      }
    }
    Thread::ExitIsolateAsHelper();
    {
      MonitorLocker ml(monitor_);
      *done_ = true;
      ml.Notify();
    }
  }

 private:
  Isolate* isolate_;
  Monitor* monitor_;
  bool* done_;
  intptr_t id_;
};


TEST_CASE(ManyTasksWithZones) {
  const int kTaskCount = 100;
  Monitor sync[kTaskCount];
  bool done[kTaskCount];
  Isolate* isolate = Thread::Current()->isolate();
  EXPECT(isolate->heap()->GrowthControlState());
  isolate->heap()->DisableGrowthControl();
  for (int i = 0; i < kTaskCount; i++) {
    done[i] = false;
    Dart::thread_pool()->Run(
        new TaskWithZoneAllocation(isolate, &sync[i], &done[i], i));
  }
  for (int i = 0; i < kTaskCount; i++) {
    // Check that main mutator thread can still freely use its own zone.
    String& bar = String::Handle(String::New("bar"));
    if (i % 10 == 0) {
      // Mutator thread is free to independently move in/out/between isolates.
      Thread::ExitIsolate();
    }
    MonitorLocker ml(&sync[i]);
    while (!done[i]) {
      ml.Wait();
    }
    EXPECT(done[i]);
    if (i % 10 == 0) {
      Thread::EnterIsolate(isolate);
    }
    EXPECT(bar.Equals("bar"));
  }
}


TEST_CASE(ThreadRegistry) {
  Isolate* orig = Thread::Current()->isolate();
  Zone* orig_zone = Thread::Current()->zone();
  char* orig_str = orig_zone->PrintToString("foo");
  Thread::ExitIsolate();
  // Create and enter a new isolate.
  Dart_CreateIsolate(
      NULL, NULL, bin::isolate_snapshot_buffer, NULL, NULL, NULL);
  Zone* zone0 = Thread::Current()->zone();
  EXPECT(zone0 != orig_zone);
  Dart_ShutdownIsolate();
  // Create and enter yet another isolate.
  Dart_CreateIsolate(
      NULL, NULL, bin::isolate_snapshot_buffer, NULL, NULL, NULL);
  {
    // Create a stack resource this time, and exercise it.
    StackZone stack_zone(Thread::Current());
    Zone* zone1 = Thread::Current()->zone();
    EXPECT(zone1 != zone0);
    EXPECT(zone1 != orig_zone);
  }
  Dart_ShutdownIsolate();
  Thread::EnterIsolate(orig);
  // Original zone should be preserved.
  EXPECT_EQ(orig_zone, Thread::Current()->zone());
  EXPECT_STREQ("foo", orig_str);
}


// A helper thread that alternatingly cooperates and organizes
// safepoint rendezvous. At rendezvous, it explicitly visits the
// stacks looking for a specific marker (Smi) to verify that the expected
// number threads are actually visited. The task is "done" when it has
// successfully made all other tasks and the main thread rendezvous (may
// not happen in the first rendezvous, since tasks are still starting up).
class SafepointTestTask : public ThreadPool::Task {
 public:
  static const intptr_t kTaskCount;

  SafepointTestTask(Isolate* isolate,
                    Mutex* mutex,
                    intptr_t* expected_count,
                    intptr_t* total_done,
                    intptr_t* exited)
    : isolate_(isolate),
      mutex_(mutex),
      expected_count_(expected_count),
      total_done_(total_done),
      exited_(exited),
      local_done_(false) {}

  virtual void Run() {
    Thread::EnterIsolateAsHelper(isolate_);
    {
      MutexLocker ml(mutex_);
      ++*expected_count_;
    }
    for (int i = 0; ; ++i) {
      Thread* thread = Thread::Current();
      StackZone stack_zone(thread);
      Zone* zone = thread->zone();
      HANDLESCOPE(thread);
      const intptr_t kUniqueSmi = 928327281;
      Smi& smi = Smi::Handle(zone, Smi::New(kUniqueSmi));
      if ((i % 100) != 0) {
        // Usually, we just cooperate.
        isolate_->thread_registry()->CheckSafepoint();
      } else {
        // But occasionally, organize a rendezvous.
        isolate_->thread_registry()->SafepointThreads();
        ObjectCounter counter(isolate_, &smi);
        isolate_->IterateObjectPointers(
            &counter,
            /* visit_prologue_weak_handles = */ true,
            StackFrameIterator::kValidateFrames);
        {
          MutexLocker ml(mutex_);
          EXPECT_EQ(*expected_count_, counter.count());
        }
        UserTag& tag = UserTag::Handle(zone, isolate_->current_tag());
        if (tag.raw() != isolate_->default_tag()) {
          String& label = String::Handle(zone, tag.label());
          EXPECT(label.Equals("foo"));
          MutexLocker ml(mutex_);
          if (*expected_count_ == kTaskCount && !local_done_) {
            // Success for the first time! Remember that we are done, and
            // update the total count.
            local_done_ = true;
            ++*total_done_;
          }
        }
        isolate_->thread_registry()->ResumeAllThreads();
      }
      // Check whether everyone is done.
      {
        MutexLocker ml(mutex_);
        if (*total_done_ == kTaskCount) {
          // Another task might be at SafepointThreads when resuming. Ensure its
          // expectation reflects reality, since we pop our handles here.
          --*expected_count_;
          break;
        }
      }
    }
    Thread::ExitIsolateAsHelper();
    {
      MutexLocker ml(mutex_);
      ++*exited_;
    }
  }

 private:
  Isolate* isolate_;
  Mutex* mutex_;
  intptr_t* expected_count_;  // # copies of kUniqueSmi we expect to visit.
  intptr_t* total_done_;      // # tasks that successfully safepointed once.
  intptr_t* exited_;          // # tasks that are no longer running.
  bool local_done_;           // this task has successfully safepointed >= once.
};


const intptr_t SafepointTestTask::kTaskCount = 5;


// Test rendezvous of:
// - helpers in VM code,
// - main thread in pure Dart,
// organized by
// - helpers.
TEST_CASE(SafepointTestDart) {
  Isolate* isolate = Thread::Current()->isolate();
  Mutex mutex;
  intptr_t expected_count = 0;
  intptr_t total_done = 0;
  intptr_t exited = 0;
  for (int i = 0; i < SafepointTestTask::kTaskCount; i++) {
    Dart::thread_pool()->Run(new SafepointTestTask(
        isolate, &mutex, &expected_count, &total_done, &exited));
  }
  // Run Dart code on the main thread long enough to allow all helpers
  // to get their verification done and exit. Use a specific UserTag
  // to enable the helpers to verify that the main thread is
  // successfully interrupted in the pure Dart loop.
#if defined(USING_SIMULATOR)
  const intptr_t kLoopCount = 12345678;
#else
  const intptr_t kLoopCount = 1234567890;
#endif  // USING_SIMULATOR
  char buffer[1024];
  OS::SNPrint(buffer, sizeof(buffer),
      "import 'dart:developer';\n"
      "int dummy = 0;\n"
      "main() {\n"
      "  new UserTag('foo').makeCurrent();\n"
      "  for (dummy = 0; dummy < %" Pd "; ++dummy) {\n"
      "    dummy += (dummy & 1);\n"
      "  }\n"
      "}\n", kLoopCount);
  Dart_Handle lib = TestCase::LoadTestScript(buffer, NULL);
  EXPECT_VALID(lib);
  Dart_Handle result = Dart_Invoke(lib, NewString("main"), 0, NULL);
  EXPECT_VALID(result);
  // Ensure we looped long enough to allow all helpers to succeed and exit.
  {
    MutexLocker ml(&mutex);
    EXPECT_EQ(SafepointTestTask::kTaskCount, total_done);
    EXPECT_EQ(SafepointTestTask::kTaskCount, exited);
  }
}


// Test rendezvous of:
// - helpers in VM code, and
// - main thread in VM code,
// organized by
// - helpers.
TEST_CASE(SafepointTestVM) {
  Isolate* isolate = thread->isolate();
  Mutex mutex;
  intptr_t expected_count = 0;
  intptr_t total_done = 0;
  intptr_t exited = 0;
  for (int i = 0; i < SafepointTestTask::kTaskCount; i++) {
    Dart::thread_pool()->Run(new SafepointTestTask(
        isolate, &mutex, &expected_count, &total_done, &exited));
  }
  String& label = String::Handle(String::New("foo"));
  UserTag& tag = UserTag::Handle(UserTag::New(label));
  isolate->set_current_tag(tag);
  while (true) {
    isolate->thread_registry()->CheckSafepoint();
    MutexLocker ml(&mutex);
    if (exited == SafepointTestTask::kTaskCount) {
      break;
    }
  }
}


TEST_CASE(ThreadIterator_Count) {
  intptr_t thread_count_0 = 0;
  intptr_t thread_count_1 = 0;

  {
    ThreadIterator ti;
    while (ti.HasNext()) {
      Thread* thread = ti.Next();
      EXPECT(thread != NULL);
      thread_count_0++;
    }
  }

  {
    ThreadIterator ti;
    while (ti.HasNext()) {
      Thread* thread = ti.Next();
      EXPECT(thread != NULL);
      thread_count_1++;
    }
  }

  EXPECT(thread_count_0 > 0);
  EXPECT(thread_count_1 > 0);
  EXPECT(thread_count_0 >= thread_count_1);
}


TEST_CASE(ThreadIterator_FindSelf) {
  Thread* current = Thread::Current();
  EXPECT(Thread::IsThreadInList(current->join_id()));
}


struct ThreadIteratorTestParams {
  ThreadId spawned_thread_join_id;
  Monitor* monitor;
};


void ThreadIteratorTestMain(uword parameter) {
  Thread::EnsureInit();
  ThreadIteratorTestParams* params =
      reinterpret_cast<ThreadIteratorTestParams*>(parameter);
  Thread* thread = Thread::Current();
  EXPECT(thread != NULL);

  MonitorLocker ml(params->monitor);
  params->spawned_thread_join_id = thread->join_id();
  EXPECT(params->spawned_thread_join_id != OSThread::kInvalidThreadJoinId);
  EXPECT(Thread::IsThreadInList(thread->join_id()));
  ml.Notify();
}


// NOTE: This test case also verifies that known TLS destructors are called
// on Windows. See |OnDartThreadExit| in os_thread_win.cc for more details.
TEST_CASE(ThreadIterator_AddFindRemove) {
  ThreadIteratorTestParams params;
  params.spawned_thread_join_id = OSThread::kInvalidThreadJoinId;
  params.monitor = new Monitor();

  {
    MonitorLocker ml(params.monitor);
    EXPECT(params.spawned_thread_join_id == OSThread::kInvalidThreadJoinId);
    // Spawn thread and wait to receive the thread join id.
    OSThread::Start(ThreadIteratorTestMain, reinterpret_cast<uword>(&params));
    while (params.spawned_thread_join_id == OSThread::kInvalidThreadJoinId) {
      ml.Wait();
    }
    EXPECT(params.spawned_thread_join_id != OSThread::kInvalidThreadJoinId);
    // Join thread.
    OSThread::Join(params.spawned_thread_join_id);
  }

  EXPECT(!Thread::IsThreadInList(params.spawned_thread_join_id))

  delete params.monitor;
}


// Test rendezvous of:
// - helpers in VM code, and
// - main thread in VM code,
// organized by
// - main thread, and
// - helpers.
TEST_CASE(SafepointTestVM2) {
  Isolate* isolate = thread->isolate();
  Mutex mutex;
  intptr_t expected_count = 0;
  intptr_t total_done = 0;
  intptr_t exited = 0;
  for (int i = 0; i < SafepointTestTask::kTaskCount; i++) {
    Dart::thread_pool()->Run(new SafepointTestTask(
        isolate, &mutex, &expected_count, &total_done, &exited));
  }
  bool all_helpers = false;
  do {
    isolate->thread_registry()->SafepointThreads();
    {
      MutexLocker ml(&mutex);
      if (expected_count == SafepointTestTask::kTaskCount) {
        all_helpers = true;
      }
    }
    isolate->thread_registry()->ResumeAllThreads();
  } while (!all_helpers);
  String& label = String::Handle(String::New("foo"));
  UserTag& tag = UserTag::Handle(UserTag::New(label));
  isolate->set_current_tag(tag);
  while (true) {
    isolate->thread_registry()->CheckSafepoint();
    MutexLocker ml(&mutex);
    if (exited == SafepointTestTask::kTaskCount) {
      break;
    }
  }
}


class AllocAndGCTask : public ThreadPool::Task {
 public:
  AllocAndGCTask(Isolate* isolate,
                 Monitor* done_monitor,
                 bool* done)
    : isolate_(isolate),
      done_monitor_(done_monitor),
      done_(done) {
  }

  virtual void Run() {
    Thread::EnterIsolateAsHelper(isolate_);
    {
      Thread* thread = Thread::Current();
      StackZone stack_zone(thread);
      Zone* zone = stack_zone.GetZone();
      HANDLESCOPE(thread);
      String& old_str = String::Handle(zone, String::New("old", Heap::kOld));
      isolate_->heap()->CollectAllGarbage();
      EXPECT(old_str.Equals("old"));
    }
    Thread::ExitIsolateAsHelper();
    // Tell main thread that we are ready.
    {
      MonitorLocker ml(done_monitor_);
      ASSERT(!*done_);
      *done_ = true;
      ml.Notify();
    }
  }

 private:
  Isolate* isolate_;
  Monitor* done_monitor_;
  bool* done_;
};


TEST_CASE(HelperAllocAndGC) {
  Monitor done_monitor;
  bool done = false;
  Isolate* isolate = Thread::Current()->isolate();
  // Flush store buffers, etc.
  // TODO(koda): Currently, the GC only does this for the current thread, (i.e,
  // the helper, in this test), but it should be done for all *threads*
  // while reaching a safepoint.
  Thread::PrepareForGC();
  Dart::thread_pool()->Run(new AllocAndGCTask(isolate, &done_monitor, &done));
  {
    while (true) {
      isolate->thread_registry()->CheckSafepoint();
      MonitorLocker ml(&done_monitor);
      if (done) {
        break;
      }
    }
  }
}

}  // namespace dart<|MERGE_RESOLUTION|>--- conflicted
+++ resolved
@@ -39,15 +39,8 @@
   Dart_CreateIsolate(
       NULL, NULL, bin::isolate_snapshot_buffer, NULL, NULL, NULL);
   Thread* thread = Thread::Current();
-<<<<<<< HEAD
-  Isolate* isolate = thread->isolate();
-  // Thread interrupter interferes with this test, disable interrupts.
-  thread->SetThreadInterrupter(NULL, NULL);
-  Profiler::EndExecution(isolate);
-=======
   // Thread interrupter interferes with this test, disable interrupts.
   thread->DisableThreadInterrupts();
->>>>>>> 71b3d5ab
   Monitor* monitor = new Monitor();
   monitor->Enter();
   monitor->Exit();
