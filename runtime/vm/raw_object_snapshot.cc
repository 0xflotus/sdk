--- conflicted
+++ resolved
@@ -1366,11 +1366,7 @@
 
   // Allocate context object.
   int32_t num_vars = reader->Read<int32_t>();
-<<<<<<< HEAD
-  Context& context = Context::ZoneHandle(reader->isolate());
-=======
   Context& context = Context::ZoneHandle(reader->zone());
->>>>>>> 5ade9c42
   reader->AddBackRef(object_id, &context, kIsDeserialized);
   if (num_vars == 0) {
     context ^= reader->object_store()->empty_context();
