// Copyright (c) 2012, the Dart project authors.  Please see the AUTHORS file
// for details. All rights reserved. Use of this source code is governed by a
// BSD-style license that can be found in the LICENSE file.

#include "vm/debugger.h"

#include "include/dart_api.h"

#include "platform/address_sanitizer.h"

#include "vm/code_generator.h"
#include "vm/code_patcher.h"
#include "vm/compiler.h"
#include "vm/dart_entry.h"
#include "vm/deopt_instructions.h"
#include "vm/flags.h"
#include "vm/globals.h"
#include "vm/longjump.h"
#include "vm/json_stream.h"
#include "vm/message_handler.h"
#include "vm/object.h"
#include "vm/object_store.h"
#include "vm/os.h"
#include "vm/port.h"
#include "vm/service_event.h"
#include "vm/service_isolate.h"
#include "vm/service.h"
#include "vm/stack_frame.h"
#include "vm/stack_trace.h"
#include "vm/stub_code.h"
#include "vm/symbols.h"
#include "vm/thread_interrupter.h"
#include "vm/timeline.h"
#include "vm/token_position.h"
#include "vm/visitor.h"


namespace dart {

DEFINE_FLAG(bool,
            show_invisible_frames,
            false,
            "Show invisible frames in debugger stack traces");
DEFINE_FLAG(bool,
            trace_debugger_stacktrace,
            false,
            "Trace debugger stacktrace collection");
DEFINE_FLAG(bool, trace_rewind, false, "Trace frame rewind");
DEFINE_FLAG(bool, verbose_debug, false, "Verbose debugger messages");
DEFINE_FLAG(bool,
            steal_breakpoints,
            false,
            "Intercept breakpoints and other pause events before they "
            "are sent to the embedder and use a generic VM breakpoint "
            "handler instead.  This handler dispatches breakpoints to "
            "the VM service.");

DECLARE_FLAG(bool, warn_on_pause_with_no_debugger);


#ifndef PRODUCT

Debugger::EventHandler* Debugger::event_handler_ = NULL;


class RemoteObjectCache : public ZoneAllocated {
 public:
  explicit RemoteObjectCache(intptr_t initial_size);
  intptr_t AddObject(const Object& obj);
  RawObject* GetObj(intptr_t obj_id) const;
  bool IsValidId(intptr_t obj_id) const { return obj_id < objs_->Length(); }

 private:
  GrowableObjectArray* objs_;

  DISALLOW_COPY_AND_ASSIGN(RemoteObjectCache);
};


// Create an unresolved breakpoint in given token range and script.
BreakpointLocation::BreakpointLocation(const Script& script,
                                       TokenPosition token_pos,
                                       TokenPosition end_token_pos,
                                       intptr_t requested_line_number,
                                       intptr_t requested_column_number)
    : script_(script.raw()),
      url_(script.url()),
      token_pos_(token_pos),
      end_token_pos_(end_token_pos),
      is_resolved_(false),
      next_(NULL),
      conditions_(NULL),
      requested_line_number_(requested_line_number),
      requested_column_number_(requested_column_number),
      function_(Function::null()),
      line_number_(-1),
      column_number_(-1) {
  ASSERT(!script.IsNull());
  ASSERT(token_pos_.IsReal());
}

// Create a latent breakpoint at given url and line number.
BreakpointLocation::BreakpointLocation(const String& url,
                                       intptr_t requested_line_number,
                                       intptr_t requested_column_number)
    : script_(Script::null()),
      url_(url.raw()),
      token_pos_(TokenPosition::kNoSource),
      end_token_pos_(TokenPosition::kNoSource),
      is_resolved_(false),
      next_(NULL),
      conditions_(NULL),
      requested_line_number_(requested_line_number),
      requested_column_number_(requested_column_number),
      function_(Function::null()),
      line_number_(-1),
      column_number_(-1) {
  ASSERT(requested_line_number_ >= 0);
}


BreakpointLocation::~BreakpointLocation() {
  Breakpoint* bpt = breakpoints();
  while (bpt != NULL) {
    Breakpoint* temp = bpt;
    bpt = bpt->next();
    delete temp;
  }
}


bool BreakpointLocation::AnyEnabled() const {
  return breakpoints() != NULL;
}


void BreakpointLocation::SetResolved(const Function& func,
                                     TokenPosition token_pos) {
  ASSERT(!IsLatent());
  ASSERT(func.script() == script_);
  ASSERT((func.token_pos() <= token_pos) &&
         (token_pos <= func.end_token_pos()));
  ASSERT(func.is_debuggable());
  function_ = func.raw();
  token_pos_ = token_pos;
  end_token_pos_ = token_pos;
  is_resolved_ = true;
}


// TODO(hausner): Get rid of library parameter. A source breakpoint location
// does not imply a library, since the same source code can be included
// in more than one library, e.g. the text location of mixin functions.
void BreakpointLocation::GetCodeLocation(Library* lib,
                                         Script* script,
                                         TokenPosition* pos) const {
  if (IsLatent()) {
    *lib = Library::null();
    *script = Script::null();
    *pos = TokenPosition::kNoSource;
  } else {
    *script = this->script();
    *pos = token_pos_;
    if (IsResolved()) {
      const Function& func = Function::Handle(function_);
      ASSERT(!func.IsNull());
      const Class& cls = Class::Handle(func.origin());
      *lib = cls.library();
    } else {
      *lib = Library::null();
    }
  }
}


intptr_t BreakpointLocation::LineNumber() {
  ASSERT(IsResolved());
  // Compute line number lazily since it causes scanning of the script.
  if (line_number_ < 0) {
    const Script& script = Script::Handle(this->script());
    script.GetTokenLocation(token_pos_, &line_number_, NULL);
  }
  return line_number_;
}


intptr_t BreakpointLocation::ColumnNumber() {
  ASSERT(IsResolved());
  // Compute column number lazily since it causes scanning of the script.
  if (column_number_ < 0) {
    const Script& script = Script::Handle(this->script());
    script.GetTokenLocation(token_pos_, &line_number_, &column_number_);
  }
  return column_number_;
}


void Breakpoint::set_bpt_location(BreakpointLocation* new_bpt_location) {
  // Only latent breakpoints can be moved.
  ASSERT((new_bpt_location == NULL) || bpt_location_->IsLatent());
  bpt_location_ = new_bpt_location;
}


void Breakpoint::VisitObjectPointers(ObjectPointerVisitor* visitor) {
  visitor->VisitPointer(reinterpret_cast<RawObject**>(&closure_));
}


void BreakpointLocation::VisitObjectPointers(ObjectPointerVisitor* visitor) {
  visitor->VisitPointer(reinterpret_cast<RawObject**>(&script_));
  visitor->VisitPointer(reinterpret_cast<RawObject**>(&url_));
  visitor->VisitPointer(reinterpret_cast<RawObject**>(&function_));

  Breakpoint* bpt = conditions_;
  while (bpt != NULL) {
    bpt->VisitObjectPointers(visitor);
    bpt = bpt->next();
  }
}


void Breakpoint::PrintJSON(JSONStream* stream) {
  JSONObject jsobj(stream);
  jsobj.AddProperty("type", "Breakpoint");

  jsobj.AddFixedServiceId("breakpoints/%" Pd "", id());
  jsobj.AddProperty("breakpointNumber", id());
  if (is_synthetic_async()) {
    jsobj.AddProperty("isSyntheticAsyncContinuation", is_synthetic_async());
  }
  jsobj.AddProperty("resolved", bpt_location_->IsResolved());
  if (bpt_location_->IsResolved()) {
    jsobj.AddLocation(bpt_location_);
  } else {
    jsobj.AddUnresolvedLocation(bpt_location_);
  }
}


void CodeBreakpoint::VisitObjectPointers(ObjectPointerVisitor* visitor) {
  visitor->VisitPointer(reinterpret_cast<RawObject**>(&code_));
#if !defined(TARGET_ARCH_DBC)
  visitor->VisitPointer(reinterpret_cast<RawObject**>(&saved_value_));
#endif
}


ActivationFrame::ActivationFrame(uword pc,
                                 uword fp,
                                 uword sp,
                                 const Code& code,
                                 const Array& deopt_frame,
                                 intptr_t deopt_frame_offset,
                                 ActivationFrame::Kind kind)
    : pc_(pc),
      fp_(fp),
      sp_(sp),
      ctx_(Context::ZoneHandle()),
      code_(Code::ZoneHandle(code.raw())),
      function_(Function::ZoneHandle(code.function())),
      live_frame_((kind == kRegular) || (kind == kAsyncActivation)),
      token_pos_initialized_(false),
      token_pos_(TokenPosition::kNoSource),
      try_index_(-1),
      line_number_(-1),
      column_number_(-1),
      context_level_(-1),
      deopt_frame_(Array::ZoneHandle(deopt_frame.raw())),
      deopt_frame_offset_(deopt_frame_offset),
      kind_(kind),
      vars_initialized_(false),
      var_descriptors_(LocalVarDescriptors::ZoneHandle()),
      desc_indices_(8),
      pc_desc_(PcDescriptors::ZoneHandle()) {}


ActivationFrame::ActivationFrame(Kind kind)
    : pc_(0),
      fp_(0),
      sp_(0),
      ctx_(Context::ZoneHandle()),
      code_(Code::ZoneHandle()),
      function_(Function::ZoneHandle()),
      live_frame_(kind == kRegular),
      token_pos_initialized_(false),
      token_pos_(TokenPosition::kNoSource),
      try_index_(-1),
      line_number_(-1),
      column_number_(-1),
      context_level_(-1),
      deopt_frame_(Array::ZoneHandle()),
      deopt_frame_offset_(0),
      kind_(kind),
      vars_initialized_(false),
      var_descriptors_(LocalVarDescriptors::ZoneHandle()),
      desc_indices_(8),
      pc_desc_(PcDescriptors::ZoneHandle()) {}


ActivationFrame::ActivationFrame(const Closure& async_activation)
    : pc_(0),
      fp_(0),
      sp_(0),
      ctx_(Context::ZoneHandle()),
      code_(Code::ZoneHandle()),
      function_(Function::ZoneHandle()),
      live_frame_(false),
      token_pos_initialized_(false),
      token_pos_(TokenPosition::kNoSource),
      try_index_(-1),
      line_number_(-1),
      column_number_(-1),
      context_level_(-1),
      deopt_frame_(Array::ZoneHandle()),
      deopt_frame_offset_(0),
      kind_(kAsyncActivation),
      vars_initialized_(false),
      var_descriptors_(LocalVarDescriptors::ZoneHandle()),
      desc_indices_(8),
      pc_desc_(PcDescriptors::ZoneHandle()) {
  // Extract the function and the code from the asynchronous activation.
  function_ = async_activation.function();
  code_ = function_.unoptimized_code();
  ctx_ = async_activation.context();
  ASSERT(fp_ == 0);
  ASSERT(!ctx_.IsNull());
}


bool Debugger::NeedsIsolateEvents() {
  return ((isolate_ != Dart::vm_isolate()) &&
          !ServiceIsolate::IsServiceIsolateDescendant(isolate_) &&
          ((event_handler_ != NULL) || Service::isolate_stream.enabled()));
}


bool Debugger::NeedsDebugEvents() {
  ASSERT(isolate_ != Dart::vm_isolate() &&
         !ServiceIsolate::IsServiceIsolateDescendant(isolate_));
  return (FLAG_warn_on_pause_with_no_debugger || (event_handler_ != NULL) ||
          Service::debug_stream.enabled());
}


void Debugger::InvokeEventHandler(ServiceEvent* event) {
  ASSERT(!event->IsPause());  // For pause events, call Pause instead.
  Service::HandleEvent(event);

  // Call the embedder's event handler, if it exists.
  if (event_handler_ != NULL) {
    TransitionVMToNative transition(Thread::Current());
    (*event_handler_)(event);
  }
}


RawError* Debugger::PauseInterrupted() {
  return PauseRequest(ServiceEvent::kPauseInterrupted);
}


RawError* Debugger::PausePostRequest() {
  return PauseRequest(ServiceEvent::kPausePostRequest);
}


RawError* Debugger::PauseRequest(ServiceEvent::EventKind kind) {
  if (ignore_breakpoints_ || IsPaused()) {
    // We don't let the isolate get interrupted if we are already
    // paused or ignoring breakpoints.
    return Error::null();
  }
  ServiceEvent event(isolate_, kind);
  DebuggerStackTrace* trace = CollectStackTrace();
  if (trace->Length() > 0) {
    event.set_top_frame(trace->FrameAt(0));
  }
  CacheStackTraces(trace, CollectAsyncCausalStackTrace());
  resume_action_ = kContinue;
  Pause(&event);
  HandleSteppingRequest(trace);
  ClearCachedStackTraces();

  // If any error occurred while in the debug message loop, return it here.
  const Error& error = Error::Handle(Thread::Current()->sticky_error());
  ASSERT(error.IsNull() || error.IsUnwindError());
  Thread::Current()->clear_sticky_error();
  return error.raw();
}


void Debugger::SendBreakpointEvent(ServiceEvent::EventKind kind,
                                   Breakpoint* bpt) {
  if (NeedsDebugEvents()) {
    // TODO(turnidge): Currently we send single-shot breakpoint events
    // to the vm service.  Do we want to change this?
    ServiceEvent event(isolate_, kind);
    event.set_breakpoint(bpt);
    InvokeEventHandler(&event);
  }
}


void BreakpointLocation::AddBreakpoint(Breakpoint* bpt, Debugger* dbg) {
  bpt->set_next(breakpoints());
  set_breakpoints(bpt);

  dbg->SyncBreakpointLocation(this);
  dbg->SendBreakpointEvent(ServiceEvent::kBreakpointAdded, bpt);
}


Breakpoint* BreakpointLocation::AddRepeated(Debugger* dbg) {
  Breakpoint* bpt = breakpoints();
  while (bpt != NULL) {
    if (bpt->IsRepeated()) break;
    bpt = bpt->next();
  }
  if (bpt == NULL) {
    bpt = new Breakpoint(dbg->nextId(), this);
    bpt->SetIsRepeated();
    AddBreakpoint(bpt, dbg);
  }
  return bpt;
}


Breakpoint* BreakpointLocation::AddSingleShot(Debugger* dbg) {
  Breakpoint* bpt = breakpoints();
  while (bpt != NULL) {
    if (bpt->IsSingleShot()) break;
    bpt = bpt->next();
  }
  if (bpt == NULL) {
    bpt = new Breakpoint(dbg->nextId(), this);
    bpt->SetIsSingleShot();
    AddBreakpoint(bpt, dbg);
  }
  return bpt;
}


Breakpoint* BreakpointLocation::AddPerClosure(Debugger* dbg,
                                              const Instance& closure,
                                              bool for_over_await) {
  Breakpoint* bpt = NULL;
  // Do not reuse existing breakpoints for stepping over await clauses.
  // A second async step-over command will set a new breakpoint before
  // the existing one gets deleted when first async step-over resumes.
  if (!for_over_await) {
    bpt = breakpoints();
    while (bpt != NULL) {
      if (bpt->IsPerClosure() && (bpt->closure() == closure.raw())) break;
      bpt = bpt->next();
    }
  }
  if (bpt == NULL) {
    bpt = new Breakpoint(dbg->nextId(), this);
    bpt->SetIsPerClosure(closure);
    bpt->set_is_synthetic_async(for_over_await);
    AddBreakpoint(bpt, dbg);
  }
  return bpt;
}


const char* Debugger::QualifiedFunctionName(const Function& func) {
  const String& func_name = String::Handle(func.name());
  Class& func_class = Class::Handle(func.Owner());
  String& class_name = String::Handle(func_class.Name());

  return OS::SCreate(Thread::Current()->zone(), "%s%s%s",
                     func_class.IsTopLevel() ? "" : class_name.ToCString(),
                     func_class.IsTopLevel() ? "" : ".", func_name.ToCString());
}


// Returns true if function contains the token position in the given script.
static bool FunctionContains(const Function& func,
                             const Script& script,
                             TokenPosition token_pos) {
  if ((func.token_pos() <= token_pos) && (token_pos <= func.end_token_pos())) {
    // Check script equality second because it allocates
    // handles as a side effect.
    return func.script() == script.raw();
  }
  return false;
}


bool Debugger::HasBreakpoint(const Function& func, Zone* zone) {
  if (!func.HasCode()) {
    // If the function is not compiled yet, just check whether there
    // is a user-defined breakpoint that falls into the token
    // range of the function. This may be a false positive: the breakpoint
    // might be inside a local closure.
    Script& script = Script::Handle(zone);
    BreakpointLocation* sbpt = breakpoint_locations_;
    while (sbpt != NULL) {
      script = sbpt->script();
      if (FunctionContains(func, script, sbpt->token_pos())) {
        return true;
      }
      sbpt = sbpt->next_;
    }
    return false;
  }
  CodeBreakpoint* cbpt = code_breakpoints_;
  while (cbpt != NULL) {
    if (func.raw() == cbpt->function()) {
      return true;
    }
    cbpt = cbpt->next_;
  }
  return false;
}


bool Debugger::HasBreakpoint(const Code& code) {
  CodeBreakpoint* cbpt = code_breakpoints_;
  while (cbpt != NULL) {
    if (code.raw() == cbpt->code_) {
      return true;
    }
    cbpt = cbpt->next_;
  }
  return false;
}


void Debugger::PrintBreakpointsToJSONArray(JSONArray* jsarr) const {
  BreakpointLocation* sbpt = breakpoint_locations_;
  while (sbpt != NULL) {
    Breakpoint* bpt = sbpt->breakpoints();
    while (bpt != NULL) {
      jsarr->AddValue(bpt);
      bpt = bpt->next();
    }
    sbpt = sbpt->next_;
  }
}


void Debugger::PrintSettingsToJSONObject(JSONObject* jsobj) const {
  // This won't cut it when we support filtering by class, etc.
  switch (GetExceptionPauseInfo()) {
    case kNoPauseOnExceptions:
      jsobj->AddProperty("_exceptions", "none");
      break;
    case kPauseOnAllExceptions:
      jsobj->AddProperty("_exceptions", "all");
      break;
    case kPauseOnUnhandledExceptions:
      jsobj->AddProperty("_exceptions", "unhandled");
      break;
    default:
      UNREACHABLE();
  }
}


RawString* ActivationFrame::QualifiedFunctionName() {
  return String::New(Debugger::QualifiedFunctionName(function()));
}


RawString* ActivationFrame::SourceUrl() {
  const Script& script = Script::Handle(SourceScript());
  return script.url();
}


RawScript* ActivationFrame::SourceScript() {
  return function().script();
}


RawLibrary* ActivationFrame::Library() {
  const Class& cls = Class::Handle(function().origin());
  return cls.library();
}


void ActivationFrame::GetPcDescriptors() {
  if (pc_desc_.IsNull()) {
    pc_desc_ = code().pc_descriptors();
    ASSERT(!pc_desc_.IsNull());
  }
}


// Compute token_pos_ and try_index_ and token_pos_initialized_.
TokenPosition ActivationFrame::TokenPos() {
  if (!token_pos_initialized_) {
    token_pos_initialized_ = true;
    token_pos_ = TokenPosition::kNoSource;
    GetPcDescriptors();
    PcDescriptors::Iterator iter(pc_desc_, RawPcDescriptors::kAnyKind);
    uword pc_offset = pc_ - code().PayloadStart();
    while (iter.MoveNext()) {
      if (iter.PcOffset() == pc_offset) {
        try_index_ = iter.TryIndex();
        token_pos_ = iter.TokenPos();
        break;
      }
    }
  }
  return token_pos_;
}


intptr_t ActivationFrame::TryIndex() {
  if (!token_pos_initialized_) {
    TokenPos();  // Side effect: computes token_pos_initialized_, try_index_.
  }
  return try_index_;
}


intptr_t ActivationFrame::LineNumber() {
  // Compute line number lazily since it causes scanning of the script.
  if ((line_number_ < 0) && TokenPos().IsSourcePosition()) {
    const TokenPosition token_pos = TokenPos().SourcePosition();
    const Script& script = Script::Handle(SourceScript());
    script.GetTokenLocation(token_pos, &line_number_, NULL);
  }
  return line_number_;
}


intptr_t ActivationFrame::ColumnNumber() {
  // Compute column number lazily since it causes scanning of the script.
  if ((column_number_ < 0) && TokenPos().IsSourcePosition()) {
    const TokenPosition token_pos = TokenPos().SourcePosition();
    const Script& script = Script::Handle(SourceScript());
    if (script.HasSource()) {
      script.GetTokenLocation(token_pos, &line_number_, &column_number_);
    } else {
      column_number_ = -1;
    }
  }
  return column_number_;
}


void ActivationFrame::GetVarDescriptors() {
  if (var_descriptors_.IsNull()) {
    Code& unoptimized_code = Code::Handle(function().unoptimized_code());
    if (unoptimized_code.IsNull()) {
      Thread* thread = Thread::Current();
      Zone* zone = thread->zone();
      const Error& error = Error::Handle(
          zone, Compiler::EnsureUnoptimizedCode(thread, function()));
      if (!error.IsNull()) {
        Exceptions::PropagateError(error);
      }
      unoptimized_code ^= function().unoptimized_code();
    }
    ASSERT(!unoptimized_code.IsNull());
    var_descriptors_ = unoptimized_code.GetLocalVarDescriptors();
    ASSERT(!var_descriptors_.IsNull());
  }
}


bool ActivationFrame::IsDebuggable() const {
  return Debugger::IsDebuggable(function());
}


// Calculate the context level at the current token index of the frame.
intptr_t ActivationFrame::ContextLevel() {
  const Context& ctx = GetSavedCurrentContext();
  if (context_level_ < 0 && !ctx.IsNull()) {
    ASSERT(!code_.is_optimized());
    context_level_ = 0;
    // TODO(hausner): What to do if there is no descriptor entry
    // for the code position of the frame? For now say we are at context
    // level 0.
    TokenPos();
    if (token_pos_ == TokenPosition::kNoSource) {
      // No PcDescriptor.
      return context_level_;
    }
    ASSERT(!pc_desc_.IsNull());
    TokenPosition innermost_begin_pos = TokenPosition::kMinSource;
    TokenPosition activation_token_pos = TokenPos();
    ASSERT(activation_token_pos.IsReal());
    GetVarDescriptors();
    intptr_t var_desc_len = var_descriptors_.Length();
    for (intptr_t cur_idx = 0; cur_idx < var_desc_len; cur_idx++) {
      RawLocalVarDescriptors::VarInfo var_info;
      var_descriptors_.GetInfo(cur_idx, &var_info);
      const int8_t kind = var_info.kind();
      if ((kind == RawLocalVarDescriptors::kContextLevel) &&
          (var_info.begin_pos <= activation_token_pos) &&
          (activation_token_pos <= var_info.end_pos)) {
        // This var_descriptors_ entry is a context scope which is in scope
        // of the current token position. Now check whether it is shadowing
        // the previous context scope.
        if (innermost_begin_pos < var_info.begin_pos) {
          innermost_begin_pos = var_info.begin_pos;
          context_level_ = var_info.index();
        }
      }
    }
    ASSERT(context_level_ >= 0);
  }
  return context_level_;
}


RawObject* ActivationFrame::GetAsyncContextVariable(const String& name) {
  if (!function_.IsAsyncClosure()) {
    return Object::null();
  }
  GetVarDescriptors();
  intptr_t var_desc_len = var_descriptors_.Length();
  for (intptr_t i = 0; i < var_desc_len; i++) {
    RawLocalVarDescriptors::VarInfo var_info;
    var_descriptors_.GetInfo(i, &var_info);
    if (var_descriptors_.GetName(i) == name.raw()) {
      const int8_t kind = var_info.kind();
      if (!live_frame_) {
        ASSERT(kind == RawLocalVarDescriptors::kContextVar);
      }
      if (kind == RawLocalVarDescriptors::kStackVar) {
        return GetStackVar(var_info.index());
      } else {
        ASSERT(kind == RawLocalVarDescriptors::kContextVar);
        if (!live_frame_) {
          ASSERT(!ctx_.IsNull());
          return ctx_.At(var_info.index());
        }
        return GetContextVar(var_info.scope_id, var_info.index());
      }
    }
  }
  return Object::null();
}


RawObject* ActivationFrame::GetAsyncCompleter() {
  return GetAsyncContextVariable(Symbols::AsyncCompleter());
}


RawObject* ActivationFrame::GetAsyncCompleterAwaiter(const Object& completer) {
  const Class& sync_completer_cls = Class::Handle(completer.clazz());
  ASSERT(!sync_completer_cls.IsNull());
  const Class& completer_cls = Class::Handle(sync_completer_cls.SuperClass());
  const Field& future_field =
      Field::Handle(completer_cls.LookupInstanceFieldAllowPrivate(
          Symbols::CompleterFuture()));
  ASSERT(!future_field.IsNull());
  Instance& future = Instance::Handle();
  future ^= Instance::Cast(completer).GetField(future_field);
  ASSERT(!future.IsNull());
  const Class& future_cls = Class::Handle(future.clazz());
  ASSERT(!future_cls.IsNull());
  const Field& awaiter_field = Field::Handle(
      future_cls.LookupInstanceFieldAllowPrivate(Symbols::_Awaiter()));
  ASSERT(!awaiter_field.IsNull());
  return future.GetField(awaiter_field);
}


RawObject* ActivationFrame::GetAsyncStreamControllerStream() {
  return GetAsyncContextVariable(Symbols::ControllerStream());
}


RawObject* ActivationFrame::GetAsyncStreamControllerStreamAwaiter(
    const Object& stream) {
  const Class& stream_cls = Class::Handle(stream.clazz());
  ASSERT(!stream_cls.IsNull());
  const Class& stream_impl_cls = Class::Handle(stream_cls.SuperClass());
  const Field& awaiter_field = Field::Handle(
      stream_impl_cls.LookupInstanceFieldAllowPrivate(Symbols::_Awaiter()));
  ASSERT(!awaiter_field.IsNull());
  return Instance::Cast(stream).GetField(awaiter_field);
}


RawObject* ActivationFrame::GetAsyncAwaiter() {
  const Object& completer = Object::Handle(GetAsyncCompleter());
  if (!completer.IsNull()) {
    return GetAsyncCompleterAwaiter(completer);
  }
  const Object& async_stream_controller_stream =
      Object::Handle(GetAsyncStreamControllerStream());
  if (!async_stream_controller_stream.IsNull()) {
    return GetAsyncStreamControllerStreamAwaiter(
        async_stream_controller_stream);
  }
  return Object::null();
}


bool ActivationFrame::HandlesException(const Instance& exc_obj) {
  intptr_t try_index = TryIndex();
  if (try_index < 0) {
    return false;
  }
  ExceptionHandlers& handlers = ExceptionHandlers::Handle();
  Array& handled_types = Array::Handle();
  AbstractType& type = Type::Handle();
  const TypeArguments& no_instantiator = TypeArguments::Handle();
  const bool is_async =
      function().IsAsyncClosure() || function().IsAsyncGenClosure();
  handlers = code().exception_handlers();
  ASSERT(!handlers.IsNull());
  intptr_t num_handlers_checked = 0;
  while (try_index != CatchClauseNode::kInvalidTryIndex) {
    // Detect circles in the exception handler data.
    num_handlers_checked++;
    ASSERT(num_handlers_checked <= handlers.num_entries());
    // Only consider user written handlers for async methods.
    if (!is_async || !handlers.IsGenerated(try_index)) {
      handled_types = handlers.GetHandledTypes(try_index);
      const intptr_t num_types = handled_types.Length();
      for (intptr_t k = 0; k < num_types; k++) {
        type ^= handled_types.At(k);
        ASSERT(!type.IsNull());
        // Uninstantiated types are not added to ExceptionHandlers data.
        ASSERT(type.IsInstantiated());
        if (type.IsMalformed()) {
          continue;
        }
        if (type.IsDynamicType()) {
          return true;
        }
        if (exc_obj.IsInstanceOf(type, no_instantiator, NULL)) {
          return true;
        }
      }
    }
    try_index = handlers.OuterTryIndex(try_index);
  }
  return false;
}


void ActivationFrame::ExtractTokenPositionFromAsyncClosure() {
  // Attempt to determine the token position from the async closure.
  ASSERT(function_.IsAsyncGenClosure() || function_.IsAsyncClosure());
  // This should only be called on frames that aren't active on the stack.
  ASSERT(fp() == 0);
  const Array& await_to_token_map =
      Array::Handle(code_.await_token_positions());
  if (await_to_token_map.IsNull()) {
    // No mapping.
    return;
  }
  GetVarDescriptors();
  GetPcDescriptors();
  intptr_t var_desc_len = var_descriptors_.Length();
  intptr_t await_jump_var = -1;
  for (intptr_t i = 0; i < var_desc_len; i++) {
    RawLocalVarDescriptors::VarInfo var_info;
    var_descriptors_.GetInfo(i, &var_info);
    const int8_t kind = var_info.kind();
    if (var_descriptors_.GetName(i) == Symbols::AwaitJumpVar().raw()) {
      ASSERT(kind == RawLocalVarDescriptors::kContextVar);
      ASSERT(!ctx_.IsNull());
      Object& await_jump_index = Object::Handle(ctx_.At(var_info.index()));
      ASSERT(await_jump_index.IsSmi());
      await_jump_var = Smi::Cast(await_jump_index).Value();
    }
  }
  if (await_jump_var < 0) {
    return;
  }
  ASSERT(await_jump_var < await_to_token_map.Length());
  const Object& token_pos =
      Object::Handle(await_to_token_map.At(await_jump_var));
  if (token_pos.IsNull()) {
    return;
  }
  ASSERT(token_pos.IsSmi());
  token_pos_ = TokenPosition(Smi::Cast(token_pos).Value());
  token_pos_initialized_ = true;
  PcDescriptors::Iterator iter(pc_desc_, RawPcDescriptors::kAnyKind);
  while (iter.MoveNext()) {
    if (iter.TokenPos() == token_pos_) {
      // Match the lowest try index at this token position.
      // TODO(johnmccutchan): Is this heuristic precise enough?
      if (iter.TryIndex() != CatchClauseNode::kInvalidTryIndex) {
        if ((try_index_ == -1) || (iter.TryIndex() < try_index_)) {
          try_index_ = iter.TryIndex();
        }
      }
    }
  }
}


// Get the saved current context of this activation.
const Context& ActivationFrame::GetSavedCurrentContext() {
  if (!ctx_.IsNull()) return ctx_;
  GetVarDescriptors();
  intptr_t var_desc_len = var_descriptors_.Length();
  for (intptr_t i = 0; i < var_desc_len; i++) {
    RawLocalVarDescriptors::VarInfo var_info;
    var_descriptors_.GetInfo(i, &var_info);
    const int8_t kind = var_info.kind();
    if (kind == RawLocalVarDescriptors::kSavedCurrentContext) {
      if (FLAG_trace_debugger_stacktrace) {
        OS::PrintErr("\tFound saved current ctx at index %d\n",
                     var_info.index());
      }
      ctx_ ^= GetStackVar(var_info.index());
      return ctx_;
    }
  }
  return Context::ZoneHandle(Context::null());
}


RawObject* ActivationFrame::GetAsyncOperation() {
  GetVarDescriptors();
  intptr_t var_desc_len = var_descriptors_.Length();
  for (intptr_t i = 0; i < var_desc_len; i++) {
    RawLocalVarDescriptors::VarInfo var_info;
    var_descriptors_.GetInfo(i, &var_info);
    if (var_descriptors_.GetName(i) == Symbols::AsyncOperation().raw()) {
      const int8_t kind = var_info.kind();
      if (kind == RawLocalVarDescriptors::kStackVar) {
        return GetStackVar(var_info.index());
      } else {
        ASSERT(kind == RawLocalVarDescriptors::kContextVar);
        return GetContextVar(var_info.scope_id, var_info.index());
      }
    }
  }
  return Object::null();
}


ActivationFrame* DebuggerStackTrace::GetHandlerFrame(
    const Instance& exc_obj) const {
  for (intptr_t frame_index = 0; frame_index < Length(); frame_index++) {
    ActivationFrame* frame = FrameAt(frame_index);
    if (frame->HandlesException(exc_obj)) {
      return frame;
    }
  }
  return NULL;
}


void ActivationFrame::GetDescIndices() {
  if (vars_initialized_) {
    return;
  }
  GetVarDescriptors();

  TokenPosition activation_token_pos = TokenPos();
  if (!activation_token_pos.IsDebugPause() || !live_frame_) {
    // We don't have a token position for this frame, so can't determine
    // which variables are visible.
    vars_initialized_ = true;
    return;
  }

  GrowableArray<String*> var_names(8);
  intptr_t var_desc_len = var_descriptors_.Length();
  for (intptr_t cur_idx = 0; cur_idx < var_desc_len; cur_idx++) {
    ASSERT(var_names.length() == desc_indices_.length());
    RawLocalVarDescriptors::VarInfo var_info;
    var_descriptors_.GetInfo(cur_idx, &var_info);
    const int8_t kind = var_info.kind();
    if ((kind != RawLocalVarDescriptors::kStackVar) &&
        (kind != RawLocalVarDescriptors::kContextVar)) {
      continue;
    }
    if ((var_info.begin_pos <= activation_token_pos) &&
        (activation_token_pos <= var_info.end_pos)) {
      if ((kind == RawLocalVarDescriptors::kContextVar) &&
          (ContextLevel() < var_info.scope_id)) {
        // The variable is textually in scope but the context level
        // at the activation frame's PC is lower than the context
        // level of the variable. The context containing the variable
        // has already been removed from the chain. This can happen when we
        // break at a return statement, since the contexts get discarded
        // before the debugger gets called.
        continue;
      }
      // The current variable is textually in scope. Now check whether
      // there is another local variable with the same name that shadows
      // or is shadowed by this variable.
      String& var_name = String::Handle(var_descriptors_.GetName(cur_idx));
      intptr_t indices_len = desc_indices_.length();
      bool name_match_found = false;
      for (intptr_t i = 0; i < indices_len; i++) {
        if (var_name.Equals(*var_names[i])) {
          // Found two local variables with the same name. Now determine
          // which one is shadowed.
          name_match_found = true;
          RawLocalVarDescriptors::VarInfo i_var_info;
          var_descriptors_.GetInfo(desc_indices_[i], &i_var_info);
          if (i_var_info.begin_pos < var_info.begin_pos) {
            // The variable we found earlier is in an outer scope
            // and is shadowed by the current variable. Replace the
            // descriptor index of the previously found variable
            // with the descriptor index of the current variable.
            desc_indices_[i] = cur_idx;
          } else {
            // The variable we found earlier is in an inner scope
            // and shadows the current variable. Skip the current
            // variable. (Nothing to do.)
          }
          break;  // Stop looking for name matches.
        }
      }
      if (!name_match_found) {
        // No duplicate name found. Add the current descriptor index to the
        // list of visible variables.
        desc_indices_.Add(cur_idx);
        var_names.Add(&var_name);
      }
    }
  }
  vars_initialized_ = true;
}


intptr_t ActivationFrame::NumLocalVariables() {
  GetDescIndices();
  return desc_indices_.length();
}


DART_FORCE_INLINE static RawObject* GetVariableValue(uword addr) {
  return *reinterpret_cast<RawObject**>(addr);
}


RawObject* ActivationFrame::GetParameter(intptr_t index) {
  intptr_t num_parameters = function().num_fixed_parameters();
  ASSERT(0 <= index && index < num_parameters);

  if (function().NumOptionalParameters() > 0) {
    // If the function has optional parameters, the first positional parameter
    // can be in a number of places in the caller's frame depending on how many
    // were actually supplied at the call site, but they are copied to a fixed
    // place in the callee's frame.
    return GetVariableValue(
        LocalVarAddress(fp(), (kFirstLocalSlotFromFp - index)));
  } else {
    intptr_t reverse_index = num_parameters - index;
    return GetVariableValue(ParamAddress(fp(), reverse_index));
  }
}


RawObject* ActivationFrame::GetClosure() {
  ASSERT(function().IsClosureFunction());
  return GetParameter(0);
}


RawObject* ActivationFrame::GetStackVar(intptr_t slot_index) {
  if (deopt_frame_.IsNull()) {
    return GetVariableValue(LocalVarAddress(fp(), slot_index));
  } else {
    return deopt_frame_.At(LocalVarIndex(deopt_frame_offset_, slot_index));
  }
}


bool ActivationFrame::IsRewindable() const {
  if (deopt_frame_.IsNull()) {
    return true;
  }
  // TODO(turnidge): This is conservative.  It looks at all values in
  // the deopt_frame_ even though some of them may correspond to other
  // inlined frames.
  Object& obj = Object::Handle();
  for (int i = 0; i < deopt_frame_.Length(); i++) {
    obj = deopt_frame_.At(i);
    if (obj.raw() == Symbols::OptimizedOut().raw()) {
      return false;
    }
  }
  return true;
}


void ActivationFrame::PrintContextMismatchError(intptr_t ctx_slot,
                                                intptr_t frame_ctx_level,
                                                intptr_t var_ctx_level) {
  OS::PrintErr(
      "-------------------------\n"
      "Encountered context mismatch\n"
      "\tctx_slot: %" Pd
      "\n"
      "\tframe_ctx_level: %" Pd
      "\n"
      "\tvar_ctx_level: %" Pd "\n\n",
      ctx_slot, frame_ctx_level, var_ctx_level);

  OS::PrintErr(
      "-------------------------\n"
      "Current frame:\n%s\n",
      this->ToCString());

  OS::PrintErr(
      "-------------------------\n"
      "Context contents:\n");
  const Context& ctx = GetSavedCurrentContext();
  ctx.Dump(8);

  OS::PrintErr(
      "-------------------------\n"
      "Debugger stack trace...\n\n");
  DebuggerStackTrace* stack = Isolate::Current()->debugger()->StackTrace();
  intptr_t num_frames = stack->Length();
  for (intptr_t i = 0; i < num_frames; i++) {
    ActivationFrame* frame = stack->FrameAt(i);
    OS::PrintErr("#%04" Pd " %s", i, frame->ToCString());
  }

  OS::PrintErr(
      "-------------------------\n"
      "All frames...\n\n");
  StackFrameIterator iterator(false);
  StackFrame* frame = iterator.NextFrame();
  intptr_t num = 0;
  while ((frame != NULL)) {
    OS::PrintErr("#%04" Pd " %s\n", num++, frame->ToCString());
    frame = iterator.NextFrame();
  }
}


void ActivationFrame::VariableAt(intptr_t i,
                                 String* name,
                                 TokenPosition* declaration_token_pos,
                                 TokenPosition* visible_start_token_pos,
                                 TokenPosition* visible_end_token_pos,
                                 Object* value) {
  GetDescIndices();
  ASSERT(i < desc_indices_.length());
  intptr_t desc_index = desc_indices_[i];
  ASSERT(name != NULL);

  *name = var_descriptors_.GetName(desc_index);

  RawLocalVarDescriptors::VarInfo var_info;
  var_descriptors_.GetInfo(desc_index, &var_info);
  ASSERT(declaration_token_pos != NULL);
  *declaration_token_pos = var_info.declaration_pos;
  ASSERT(visible_start_token_pos != NULL);
  *visible_start_token_pos = var_info.begin_pos;
  ASSERT(visible_end_token_pos != NULL);
  *visible_end_token_pos = var_info.end_pos;
  ASSERT(value != NULL);
  const int8_t kind = var_info.kind();
  if (kind == RawLocalVarDescriptors::kStackVar) {
    *value = GetStackVar(var_info.index());
  } else {
    ASSERT(kind == RawLocalVarDescriptors::kContextVar);
    *value = GetContextVar(var_info.scope_id, var_info.index());
  }
}


RawObject* ActivationFrame::GetContextVar(intptr_t var_ctx_level,
                                          intptr_t ctx_slot) {
  const Context& ctx = GetSavedCurrentContext();
  ASSERT(!ctx.IsNull());

  // The context level at the PC/token index of this activation frame.
  intptr_t frame_ctx_level = ContextLevel();

  intptr_t level_diff = frame_ctx_level - var_ctx_level;
  if (level_diff == 0) {
    if ((ctx_slot < 0) || (ctx_slot >= ctx.num_variables())) {
      PrintContextMismatchError(ctx_slot, frame_ctx_level, var_ctx_level);
    }
    ASSERT((ctx_slot >= 0) && (ctx_slot < ctx.num_variables()));
    return ctx.At(ctx_slot);
  } else {
    ASSERT(level_diff > 0);
    Context& var_ctx = Context::Handle(ctx.raw());
    while (level_diff > 0 && !var_ctx.IsNull()) {
      level_diff--;
      var_ctx = var_ctx.parent();
    }
    if (var_ctx.IsNull() || (ctx_slot < 0) ||
        (ctx_slot >= var_ctx.num_variables())) {
      PrintContextMismatchError(ctx_slot, frame_ctx_level, var_ctx_level);
    }
    ASSERT(!var_ctx.IsNull());
    ASSERT((ctx_slot >= 0) && (ctx_slot < var_ctx.num_variables()));
    return var_ctx.At(ctx_slot);
  }
}


RawArray* ActivationFrame::GetLocalVariables() {
  GetDescIndices();
  intptr_t num_variables = desc_indices_.length();
  String& var_name = String::Handle();
  Object& value = Instance::Handle();
  const Array& list = Array::Handle(Array::New(2 * num_variables));
  for (intptr_t i = 0; i < num_variables; i++) {
    TokenPosition ignore;
    VariableAt(i, &var_name, &ignore, &ignore, &ignore, &value);
    list.SetAt(2 * i, var_name);
    list.SetAt((2 * i) + 1, value);
  }
  return list.raw();
}


RawObject* ActivationFrame::GetReceiver() {
  GetDescIndices();
  intptr_t num_variables = desc_indices_.length();
  String& var_name = String::Handle();
  Instance& value = Instance::Handle();
  for (intptr_t i = 0; i < num_variables; i++) {
    TokenPosition ignore;
    VariableAt(i, &var_name, &ignore, &ignore, &ignore, &value);
    if (var_name.Equals(Symbols::This())) {
      return value.raw();
    }
  }
  return Symbols::OptimizedOut().raw();
}


static bool IsSyntheticVariableName(const String& var_name) {
  return (var_name.Length() >= 1) && (var_name.CharAt(0) == ':');
}


static bool IsPrivateVariableName(const String& var_name) {
  return (var_name.Length() >= 1) && (var_name.CharAt(0) == '_');
}


RawObject* ActivationFrame::Evaluate(const String& expr) {
  GetDescIndices();
  const GrowableObjectArray& param_names =
      GrowableObjectArray::Handle(GrowableObjectArray::New());
  const GrowableObjectArray& param_values =
      GrowableObjectArray::Handle(GrowableObjectArray::New());
  String& name = String::Handle();
  Object& value = Instance::Handle();
  intptr_t num_variables = desc_indices_.length();
  for (intptr_t i = 0; i < num_variables; i++) {
    TokenPosition ignore;
    VariableAt(i, &name, &ignore, &ignore, &ignore, &value);
    if (!name.Equals(Symbols::This()) && !IsSyntheticVariableName(name)) {
      if (IsPrivateVariableName(name)) {
        name = String::ScrubName(name);
      }
      param_names.Add(name);
      param_values.Add(value);
    }
  }

  if (function().is_static()) {
    const Class& cls = Class::Handle(function().Owner());
    return cls.Evaluate(expr, Array::Handle(Array::MakeArray(param_names)),
                        Array::Handle(Array::MakeArray(param_values)));
  } else {
    const Object& receiver = Object::Handle(GetReceiver());
    const Class& method_cls = Class::Handle(function().origin());
    ASSERT(receiver.IsInstance() || receiver.IsNull());
    if (!(receiver.IsInstance() || receiver.IsNull())) {
      return Object::null();
    }
    const Instance& inst = Instance::Cast(receiver);
    return inst.Evaluate(method_cls, expr,
                         Array::Handle(Array::MakeArray(param_names)),
                         Array::Handle(Array::MakeArray(param_values)));
  }
  UNREACHABLE();
  return Object::null();
}


const char* ActivationFrame::ToCString() {
  const String& url = String::Handle(SourceUrl());
  intptr_t line = LineNumber();
  const char* func_name = Debugger::QualifiedFunctionName(function());
  return Thread::Current()->zone()->PrintToString(
      "[ Frame pc(0x%" Px ") fp(0x%" Px ") sp(0x%" Px
      ")\n"
      "\tfunction = %s\n"
      "\turl = %s\n"
      "\tline = %" Pd
      "\n"
      "\tcontext = %s\n"
      "\tcontext level = %" Pd " ]\n",
      pc(), fp(), sp(), func_name, url.ToCString(), line, ctx_.ToCString(),
      ContextLevel());
}


void ActivationFrame::PrintToJSONObject(JSONObject* jsobj, bool full) {
  if (kind_ == kRegular) {
    PrintToJSONObjectRegular(jsobj, full);
  } else if (kind_ == kAsyncCausal) {
    PrintToJSONObjectAsyncCausal(jsobj, full);
  } else if (kind_ == kAsyncSuspensionMarker) {
    PrintToJSONObjectAsyncSuspensionMarker(jsobj, full);
  } else {
    UNIMPLEMENTED();
  }
}


void ActivationFrame::PrintToJSONObjectRegular(JSONObject* jsobj, bool full) {
  const Script& script = Script::Handle(SourceScript());
  jsobj->AddProperty("type", "Frame");
  jsobj->AddProperty("kind", KindToCString(kind_));
<<<<<<< HEAD
  TokenPosition pos = TokenPos();
  if (pos.IsSynthetic()) {
    pos = pos.FromSynthetic();
  }
=======
  const TokenPosition pos = TokenPos().SourcePosition();
>>>>>>> 7fe4c099
  jsobj->AddLocation(script, pos);
  jsobj->AddProperty("function", function(), !full);
  jsobj->AddProperty("code", code());
  if (full) {
    // TODO(cutch): The old "full" script usage no longer fits
    // in the world where we pass the script as part of the
    // location.
    jsobj->AddProperty("script", script, !full);
  }
  {
    JSONArray jsvars(jsobj, "vars");
    const int num_vars = NumLocalVariables();
    for (intptr_t v = 0; v < num_vars; v++) {
      String& var_name = String::Handle();
      Instance& var_value = Instance::Handle();
      TokenPosition declaration_token_pos;
      TokenPosition visible_start_token_pos;
      TokenPosition visible_end_token_pos;
      VariableAt(v, &var_name, &declaration_token_pos, &visible_start_token_pos,
                 &visible_end_token_pos, &var_value);
      if ((var_name.raw() != Symbols::AsyncOperation().raw()) &&
          (var_name.raw() != Symbols::AsyncCompleter().raw()) &&
          (var_name.raw() != Symbols::ControllerStream().raw()) &&
          (var_name.raw() != Symbols::AwaitJumpVar().raw())) {
        JSONObject jsvar(&jsvars);
        jsvar.AddProperty("type", "BoundVariable");
        var_name = String::ScrubName(var_name);
        jsvar.AddProperty("name", var_name.ToCString());
        jsvar.AddProperty("value", var_value, !full);
        // Where was the variable declared?
        jsvar.AddProperty("declarationTokenPos", declaration_token_pos);
        // When the variable becomes visible to the scope.
        jsvar.AddProperty("scopeStartTokenPos", visible_start_token_pos);
        // When the variable stops being visible to the scope.
        jsvar.AddProperty("scopeEndTokenPos", visible_end_token_pos);
      }
    }
  }
}


void ActivationFrame::PrintToJSONObjectAsyncCausal(JSONObject* jsobj,
                                                   bool full) {
  jsobj->AddProperty("type", "Frame");
  jsobj->AddProperty("kind", KindToCString(kind_));
  const Script& script = Script::Handle(SourceScript());
<<<<<<< HEAD
  TokenPosition pos = TokenPos();
  if (pos.IsSynthetic()) {
    pos = pos.FromSynthetic();
  }
=======
  const TokenPosition pos = TokenPos().SourcePosition();
>>>>>>> 7fe4c099
  jsobj->AddLocation(script, pos);
  jsobj->AddProperty("function", function(), !full);
  jsobj->AddProperty("code", code());
  if (full) {
    // TODO(cutch): The old "full" script usage no longer fits
    // in the world where we pass the script as part of the
    // location.
    jsobj->AddProperty("script", script, !full);
  }
}


void ActivationFrame::PrintToJSONObjectAsyncSuspensionMarker(JSONObject* jsobj,
                                                             bool full) {
  jsobj->AddProperty("type", "Frame");
  jsobj->AddProperty("kind", KindToCString(kind_));
  jsobj->AddProperty("marker", "AsynchronousSuspension");
}


static bool IsFunctionVisible(const Function& function) {
  return FLAG_show_invisible_frames || function.is_visible();
}


void DebuggerStackTrace::AddActivation(ActivationFrame* frame) {
  if (IsFunctionVisible(frame->function())) {
    trace_.Add(frame);
  }
}


void DebuggerStackTrace::AddMarker(ActivationFrame::Kind marker) {
  ASSERT((marker >= ActivationFrame::kAsyncSuspensionMarker) &&
         (marker <= ActivationFrame::kAsyncSuspensionMarker));
  trace_.Add(new ActivationFrame(marker));
}


void DebuggerStackTrace::AddAsyncCausalFrame(uword pc, const Code& code) {
  trace_.Add(new ActivationFrame(pc, 0, 0, code, Array::Handle(), 0,
                                 ActivationFrame::kAsyncCausal));
}


const uint8_t kSafepointKind = RawPcDescriptors::kIcCall |
                               RawPcDescriptors::kUnoptStaticCall |
                               RawPcDescriptors::kRuntimeCall;


CodeBreakpoint::CodeBreakpoint(const Code& code,
                               TokenPosition token_pos,
                               uword pc,
                               RawPcDescriptors::Kind kind)
    : code_(code.raw()),
      token_pos_(token_pos),
      pc_(pc),
      line_number_(-1),
      is_enabled_(false),
      bpt_location_(NULL),
      next_(NULL),
      breakpoint_kind_(kind),
#if !defined(TARGET_ARCH_DBC)
      saved_value_(Code::null())
#else
      saved_value_(Bytecode::kTrap),
      saved_value_fastsmi_(Bytecode::kTrap)
#endif
{
  ASSERT(!code.IsNull());
  ASSERT(token_pos_.IsReal());
  ASSERT(pc_ != 0);
  ASSERT((breakpoint_kind_ & kSafepointKind) != 0);
}


CodeBreakpoint::~CodeBreakpoint() {
  // Make sure we don't leave patched code behind.
  ASSERT(!IsEnabled());
// Poison the data so we catch use after free errors.
#ifdef DEBUG
  code_ = Code::null();
  pc_ = 0ul;
  bpt_location_ = NULL;
  next_ = NULL;
  breakpoint_kind_ = RawPcDescriptors::kOther;
#endif
}


RawFunction* CodeBreakpoint::function() const {
  return Code::Handle(code_).function();
}


RawScript* CodeBreakpoint::SourceCode() {
  const Function& func = Function::Handle(this->function());
  return func.script();
}


RawString* CodeBreakpoint::SourceUrl() {
  const Script& script = Script::Handle(SourceCode());
  return script.url();
}


intptr_t CodeBreakpoint::LineNumber() {
  // Compute line number lazily since it causes scanning of the script.
  if (line_number_ < 0) {
    const Script& script = Script::Handle(SourceCode());
    script.GetTokenLocation(token_pos_, &line_number_, NULL);
  }
  return line_number_;
}


void CodeBreakpoint::Enable() {
  if (!is_enabled_) {
    PatchCode();
  }
  ASSERT(is_enabled_);
}


void CodeBreakpoint::Disable() {
  if (is_enabled_) {
    RestoreCode();
  }
  ASSERT(!is_enabled_);
}


RemoteObjectCache::RemoteObjectCache(intptr_t initial_size) {
  objs_ =
      &GrowableObjectArray::ZoneHandle(GrowableObjectArray::New(initial_size));
}


intptr_t RemoteObjectCache::AddObject(const Object& obj) {
  intptr_t len = objs_->Length();
  for (intptr_t i = 0; i < len; i++) {
    if (objs_->At(i) == obj.raw()) {
      return i;
    }
  }
  objs_->Add(obj);
  return len;
}


RawObject* RemoteObjectCache::GetObj(intptr_t obj_id) const {
  ASSERT(IsValidId(obj_id));
  return objs_->At(obj_id);
}


Debugger::Debugger()
    : isolate_(NULL),
      isolate_id_(ILLEGAL_ISOLATE_ID),
      initialized_(false),
      next_id_(1),
      latent_locations_(NULL),
      breakpoint_locations_(NULL),
      code_breakpoints_(NULL),
      resume_action_(kContinue),
      resume_frame_index_(-1),
      post_deopt_frame_index_(-1),
      ignore_breakpoints_(false),
      pause_event_(NULL),
      obj_cache_(NULL),
      stack_trace_(NULL),
      async_causal_stack_trace_(NULL),
      stepping_fp_(0),
      skip_next_step_(false),
      needs_breakpoint_cleanup_(false),
      synthetic_async_breakpoint_(NULL),
      exc_pause_info_(kNoPauseOnExceptions) {}


Debugger::~Debugger() {
  isolate_id_ = ILLEGAL_ISOLATE_ID;
  ASSERT(!IsPaused());
  ASSERT(latent_locations_ == NULL);
  ASSERT(breakpoint_locations_ == NULL);
  ASSERT(code_breakpoints_ == NULL);
  ASSERT(stack_trace_ == NULL);
  ASSERT(async_causal_stack_trace_ == NULL);
  ASSERT(obj_cache_ == NULL);
  ASSERT(synthetic_async_breakpoint_ == NULL);
}


void Debugger::Shutdown() {
  // TODO(johnmccutchan): Do not create a debugger for isolates that don't need
  // them. Then, assert here that isolate_ is not one of those isolates.
  if ((isolate_ == Dart::vm_isolate()) ||
      ServiceIsolate::IsServiceIsolateDescendant(isolate_)) {
    return;
  }
  while (breakpoint_locations_ != NULL) {
    BreakpointLocation* bpt = breakpoint_locations_;
    breakpoint_locations_ = breakpoint_locations_->next();
    delete bpt;
  }
  while (latent_locations_ != NULL) {
    BreakpointLocation* bpt = latent_locations_;
    latent_locations_ = latent_locations_->next();
    delete bpt;
  }
  while (code_breakpoints_ != NULL) {
    CodeBreakpoint* bpt = code_breakpoints_;
    code_breakpoints_ = code_breakpoints_->next();
    bpt->Disable();
    delete bpt;
  }
  if (NeedsIsolateEvents()) {
    ServiceEvent event(isolate_, ServiceEvent::kIsolateExit);
    InvokeEventHandler(&event);
  }
}


static RawFunction* ResolveLibraryFunction(const Library& library,
                                           const String& fname) {
  ASSERT(!library.IsNull());
  const Object& object = Object::Handle(library.ResolveName(fname));
  if (!object.IsNull() && object.IsFunction()) {
    return Function::Cast(object).raw();
  }
  return Function::null();
}


bool Debugger::SetupStepOverAsyncSuspension(const char** error) {
  ActivationFrame* top_frame = TopDartFrame();
  if (!IsAtAsyncJump(top_frame)) {
    // Not at an async operation.
    if (error) {
      *error = "Isolate must be paused at an async suspension point";
    }
    return false;
  }
  Object& closure = Object::Handle(top_frame->GetAsyncOperation());
  ASSERT(!closure.IsNull());
  ASSERT(closure.IsInstance());
  ASSERT(Instance::Cast(closure).IsClosure());
  Breakpoint* bpt = SetBreakpointAtActivation(Instance::Cast(closure), true);
  if (bpt == NULL) {
    // Unable to set the breakpoint.
    if (error) {
      *error = "Unable to set breakpoint at async suspension point";
    }
    return false;
  }
  return true;
}


bool Debugger::SetResumeAction(ResumeAction action,
                               intptr_t frame_index,
                               const char** error) {
  if (error) {
    *error = NULL;
  }
  resume_frame_index_ = -1;
  switch (action) {
    case kStepInto:
    case kStepOver:
    case kStepOut:
    case kContinue:
      resume_action_ = action;
      return true;
    case kStepRewind:
      if (!CanRewindFrame(frame_index, error)) {
        return false;
      }
      resume_action_ = kStepRewind;
      resume_frame_index_ = frame_index;
      return true;
    case kStepOverAsyncSuspension:
      return SetupStepOverAsyncSuspension(error);
    default:
      UNREACHABLE();
      return false;
  }
}


RawFunction* Debugger::ResolveFunction(const Library& library,
                                       const String& class_name,
                                       const String& function_name) {
  ASSERT(!library.IsNull());
  ASSERT(!class_name.IsNull());
  ASSERT(!function_name.IsNull());
  if (class_name.Length() == 0) {
    return ResolveLibraryFunction(library, function_name);
  }
  const Class& cls = Class::Handle(library.LookupClass(class_name));
  Function& function = Function::Handle();
  if (!cls.IsNull()) {
    function = cls.LookupStaticFunction(function_name);
    if (function.IsNull()) {
      function = cls.LookupDynamicFunction(function_name);
    }
  }
  return function.raw();
}


// Deoptimize all functions in the isolate.
// TODO(hausner): Actually we only need to deoptimize those functions
// that inline the function that contains the newly created breakpoint.
// We currently don't have this info so we deoptimize all functions.
void Debugger::DeoptimizeWorld() {
  BackgroundCompiler::Stop(isolate_);
  DeoptimizeFunctionsOnStack();
  // Iterate over all classes, deoptimize functions.
  // TODO(hausner): Could possibly be combined with RemoveOptimizedCode()
  const ClassTable& class_table = *isolate_->class_table();
  Class& cls = Class::Handle();
  Array& functions = Array::Handle();
  GrowableObjectArray& closures = GrowableObjectArray::Handle();
  Function& function = Function::Handle();
  intptr_t num_classes = class_table.NumCids();
  for (intptr_t i = 1; i < num_classes; i++) {
    if (class_table.HasValidClassAt(i)) {
      cls = class_table.At(i);

      // Disable optimized functions.
      functions = cls.functions();
      if (!functions.IsNull()) {
        intptr_t num_functions = functions.Length();
        for (intptr_t pos = 0; pos < num_functions; pos++) {
          function ^= functions.At(pos);
          ASSERT(!function.IsNull());
          if (function.HasOptimizedCode()) {
            function.SwitchToUnoptimizedCode();
          }
          // Also disable any optimized implicit closure functions.
          if (function.HasImplicitClosureFunction()) {
            function = function.ImplicitClosureFunction();
            if (function.HasOptimizedCode()) {
              function.SwitchToUnoptimizedCode();
            }
          }
        }
      }
    }
  }

  // Disable optimized closure functions.
  closures = isolate_->object_store()->closure_functions();
  const intptr_t num_closures = closures.Length();
  for (intptr_t pos = 0; pos < num_closures; pos++) {
    function ^= closures.At(pos);
    ASSERT(!function.IsNull());
    if (function.HasOptimizedCode()) {
      function.SwitchToUnoptimizedCode();
    }
  }
}


ActivationFrame* Debugger::CollectDartFrame(Isolate* isolate,
                                            uword pc,
                                            StackFrame* frame,
                                            const Code& code,
                                            const Array& deopt_frame,
                                            intptr_t deopt_frame_offset,
                                            ActivationFrame::Kind kind) {
  ASSERT(code.ContainsInstructionAt(pc));
  ActivationFrame* activation =
      new ActivationFrame(pc, frame->fp(), frame->sp(), code, deopt_frame,
                          deopt_frame_offset, kind);
  if (FLAG_trace_debugger_stacktrace) {
    const Context& ctx = activation->GetSavedCurrentContext();
    OS::PrintErr("\tUsing saved context: %s\n", ctx.ToCString());
  }
  if (FLAG_trace_debugger_stacktrace) {
    OS::PrintErr("\tLine number: %" Pd "\n", activation->LineNumber());
  }
  return activation;
}


RawArray* Debugger::DeoptimizeToArray(Thread* thread,
                                      StackFrame* frame,
                                      const Code& code) {
  ASSERT(code.is_optimized());
  Isolate* isolate = thread->isolate();
  // Create the DeoptContext for this deoptimization.
  DeoptContext* deopt_context =
      new DeoptContext(frame, code, DeoptContext::kDestIsAllocated, NULL, NULL,
                       true, false /* deoptimizing_code */);
  isolate->set_deopt_context(deopt_context);

  deopt_context->FillDestFrame();
  deopt_context->MaterializeDeferredObjects();
  const Array& dest_frame =
      Array::Handle(thread->zone(), deopt_context->DestFrameAsArray());

  isolate->set_deopt_context(NULL);
  delete deopt_context;

  return dest_frame.raw();
}


DebuggerStackTrace* Debugger::CollectStackTrace() {
  Thread* thread = Thread::Current();
  Zone* zone = thread->zone();
  Isolate* isolate = thread->isolate();
  DebuggerStackTrace* stack_trace = new DebuggerStackTrace(8);
  StackFrameIterator iterator(false);
  Code& code = Code::Handle(zone);
  Code& inlined_code = Code::Handle(zone);
  Array& deopt_frame = Array::Handle(zone);

  for (StackFrame* frame = iterator.NextFrame(); frame != NULL;
       frame = iterator.NextFrame()) {
    ASSERT(frame->IsValid());
    if (FLAG_trace_debugger_stacktrace) {
      OS::PrintErr("CollectStackTrace: visiting frame:\n\t%s\n",
                   frame->ToCString());
    }
    if (frame->IsDartFrame()) {
      code = frame->LookupDartCode();
      AppendCodeFrames(thread, isolate, zone, stack_trace, frame, &code,
                       &inlined_code, &deopt_frame);
    }
  }
  return stack_trace;
}

void Debugger::AppendCodeFrames(Thread* thread,
                                Isolate* isolate,
                                Zone* zone,
                                DebuggerStackTrace* stack_trace,
                                StackFrame* frame,
                                Code* code,
                                Code* inlined_code,
                                Array* deopt_frame) {
  if (code->is_optimized() && !FLAG_precompiled_runtime) {
    // TODO(rmacnak): Use CodeSourceMap
    *deopt_frame = DeoptimizeToArray(thread, frame, *code);
    for (InlinedFunctionsIterator it(*code, frame->pc()); !it.Done();
         it.Advance()) {
      *inlined_code = it.code();
      if (FLAG_trace_debugger_stacktrace) {
        const Function& function =
            Function::Handle(zone, inlined_code->function());
        ASSERT(!function.IsNull());
        OS::PrintErr("CollectStackTrace: visiting inlined function: %s\n",
                     function.ToFullyQualifiedCString());
      }
      intptr_t deopt_frame_offset = it.GetDeoptFpOffset();
      stack_trace->AddActivation(CollectDartFrame(isolate, it.pc(), frame,
                                                  *inlined_code, *deopt_frame,
                                                  deopt_frame_offset));
    }
  } else {
    stack_trace->AddActivation(CollectDartFrame(
        isolate, frame->pc(), frame, *code, Object::null_array(), 0));
  }
}


DebuggerStackTrace* Debugger::CollectAsyncCausalStackTrace() {
  if (!FLAG_causal_async_stacks) {
    return NULL;
  }
  Thread* thread = Thread::Current();
  Zone* zone = thread->zone();
  Isolate* isolate = thread->isolate();
  DebuggerStackTrace* stack_trace = new DebuggerStackTrace(8);

  Code& code = Code::Handle(zone);
  Smi& offset = Smi::Handle();
  Code& inlined_code = Code::Handle(zone);
  Array& deopt_frame = Array::Handle(zone);

  Function& async_function = Function::Handle(zone);
  class StackTrace& async_stack_trace = StackTrace::Handle(zone);
  Array& async_code_array = Array::Handle(zone);
  Array& async_pc_offset_array = Array::Handle(zone);
  StackTraceUtils::ExtractAsyncStackTraceInfo(
      thread, &async_function, &async_stack_trace, &async_code_array,
      &async_pc_offset_array);

  if (async_function.IsNull()) {
    return NULL;
  }

  intptr_t synchronous_stack_trace_length =
      StackTraceUtils::CountFrames(thread, 0, async_function);

  // Append the top frames from the synchronous stack trace, up until the active
  // asynchronous function. We truncate the remainder of the synchronous
  // stack trace because it contains activations that are part of the
  // asynchronous dispatch mechanisms.
  StackFrameIterator iterator(false);
  StackFrame* frame = iterator.NextFrame();
  while (synchronous_stack_trace_length > 0) {
    ASSERT(frame != NULL);
    if (frame->IsDartFrame()) {
      code = frame->LookupDartCode();
      AppendCodeFrames(thread, isolate, zone, stack_trace, frame, &code,
                       &inlined_code, &deopt_frame);
      synchronous_stack_trace_length--;
    }
    frame = iterator.NextFrame();
  }

  // Now we append the asynchronous causal stack trace. These are not active
  // frames but a historical record of how this asynchronous function was
  // activated.
  while (!async_stack_trace.IsNull()) {
    for (intptr_t i = 0; i < async_stack_trace.Length(); i++) {
      if (async_stack_trace.CodeAtFrame(i) == Code::null()) {
        break;
      }
      if (async_stack_trace.CodeAtFrame(i) ==
          StubCode::AsynchronousGapMarker_entry()->code()) {
        stack_trace->AddMarker(ActivationFrame::kAsyncSuspensionMarker);
        // The frame immediately below the asynchronous gap marker is the
        // identical to the frame above the marker. Skip the frame to enhance
        // the readability of the trace.
        i++;
      } else {
        code = Code::RawCast(async_stack_trace.CodeAtFrame(i));
        offset = Smi::RawCast(async_stack_trace.PcOffsetAtFrame(i));
        uword pc = code.PayloadStart() + offset.Value();
        if (code.is_optimized()) {
          for (InlinedFunctionsIterator it(code, pc); !it.Done();
               it.Advance()) {
            inlined_code = it.code();
            stack_trace->AddAsyncCausalFrame(pc, inlined_code);
          }
        } else {
          stack_trace->AddAsyncCausalFrame(pc, code);
        }
      }
    }
    // Follow the link.
    async_stack_trace = async_stack_trace.async_link();
  }

  return stack_trace;
}


DebuggerStackTrace* Debugger::CollectAwaiterReturnStackTrace() {
  if (!FLAG_causal_async_stacks) {
    return NULL;
  }
  Thread* thread = Thread::Current();
  Zone* zone = thread->zone();
  Isolate* isolate = thread->isolate();
  DebuggerStackTrace* stack_trace = new DebuggerStackTrace(8);

  StackFrameIterator iterator(StackFrameIterator::kDontValidateFrames);

  Code& code = Code::Handle(zone);
  Function& function = Function::Handle(zone);
  Code& inlined_code = Code::Handle(zone);
  Closure& async_activation = Closure::Handle(zone);
  Array& deopt_frame = Array::Handle(zone);

  for (StackFrame* frame = iterator.NextFrame(); frame != NULL;
       frame = iterator.NextFrame()) {
    ASSERT(frame->IsValid());
    if (frame->IsDartFrame()) {
      code = frame->LookupDartCode();
      function = code.function();
      if (function.IsAsyncClosure() || function.IsAsyncGenClosure()) {
        ActivationFrame* activation = CollectDartFrame(
            isolate, frame->pc(), frame, code, Object::null_array(), 0,
            ActivationFrame::kAsyncActivation);
        ASSERT(activation != NULL);
        stack_trace->AddActivation(activation);
        // Grab the awaiter.
        async_activation ^= activation->GetAsyncAwaiter();
        break;
      } else {
        AppendCodeFrames(thread, isolate, zone, stack_trace, frame, &code,
                         &inlined_code, &deopt_frame);
      }
    }
  }

  // Return NULL to indicate that there is no useful information in this stack
  // trace because we never found an awaiter.
  if (async_activation.IsNull()) {
    return NULL;
  }

  // Append the awaiter return call stack.
  while (!async_activation.IsNull()) {
    ActivationFrame* activation = new ActivationFrame(async_activation);
    async_activation ^= activation->GetAsyncAwaiter();
    activation->ExtractTokenPositionFromAsyncClosure();
    stack_trace->AddActivation(activation);
  }

  return stack_trace;
}


ActivationFrame* Debugger::TopDartFrame() const {
  StackFrameIterator iterator(false);
  StackFrame* frame = iterator.NextFrame();
  while ((frame != NULL) && !frame->IsDartFrame()) {
    frame = iterator.NextFrame();
  }
  Code& code = Code::Handle(frame->LookupDartCode());
  ActivationFrame* activation = new ActivationFrame(
      frame->pc(), frame->fp(), frame->sp(), code, Object::null_array(), 0);
  return activation;
}


DebuggerStackTrace* Debugger::StackTrace() {
  return (stack_trace_ != NULL) ? stack_trace_ : CollectStackTrace();
}


DebuggerStackTrace* Debugger::CurrentStackTrace() {
  return CollectStackTrace();
}


DebuggerStackTrace* Debugger::AsyncCausalStackTrace() {
  return (async_causal_stack_trace_ != NULL) ? async_causal_stack_trace_
                                             : CollectAsyncCausalStackTrace();
}


DebuggerStackTrace* Debugger::CurrentAsyncCausalStackTrace() {
  return CollectAsyncCausalStackTrace();
}


DebuggerStackTrace* Debugger::StackTraceFrom(const class StackTrace& ex_trace) {
  DebuggerStackTrace* stack_trace = new DebuggerStackTrace(8);
  Function& function = Function::Handle();
  Code& code = Code::Handle();

  const uword fp = 0;
  const uword sp = 0;
  const Array& deopt_frame = Array::Handle();
  const intptr_t deopt_frame_offset = -1;

  for (intptr_t i = 0; i < ex_trace.Length(); i++) {
    code = ex_trace.CodeAtFrame(i);
    // Pre-allocated StackTraces may include empty slots, either (a) to indicate
    // where frames were omitted in the case a stack has more frames than the
    // pre-allocated trace (such as a stack overflow) or (b) because a stack has
    // fewer frames that the pre-allocated trace (such as memory exhaustion with
    // a shallow stack).
    if (!code.IsNull()) {
      ASSERT(code.IsFunctionCode());
      function = code.function();
      if (function.is_visible()) {
        code = ex_trace.CodeAtFrame(i);
        ASSERT(function.raw() == code.function());
        uword pc =
            code.PayloadStart() + Smi::Value(ex_trace.PcOffsetAtFrame(i));
        if (code.is_optimized() && ex_trace.expand_inlined()) {
          // Traverse inlined frames.
          for (InlinedFunctionsIterator it(code, pc); !it.Done();
               it.Advance()) {
            function = it.function();
            code = it.code();
            ASSERT(function.raw() == code.function());
            uword pc = it.pc();
            ASSERT(pc != 0);
            ASSERT(code.PayloadStart() <= pc);
            ASSERT(pc < (code.PayloadStart() + code.Size()));

            ActivationFrame* activation = new ActivationFrame(
                pc, fp, sp, code, deopt_frame, deopt_frame_offset);
            stack_trace->AddActivation(activation);
          }
        } else {
          ActivationFrame* activation = new ActivationFrame(
              pc, fp, sp, code, deopt_frame, deopt_frame_offset);
          stack_trace->AddActivation(activation);
        }
      }
    }
  }
  return stack_trace;
}


void Debugger::SetExceptionPauseInfo(Dart_ExceptionPauseInfo pause_info) {
  ASSERT((pause_info == kNoPauseOnExceptions) ||
         (pause_info == kPauseOnUnhandledExceptions) ||
         (pause_info == kPauseOnAllExceptions));
  exc_pause_info_ = pause_info;
}


Dart_ExceptionPauseInfo Debugger::GetExceptionPauseInfo() const {
  return exc_pause_info_;
}


bool Debugger::ShouldPauseOnAsyncException(DebuggerStackTrace* stack_trace,
                                           const Instance& exc) {
  if (exc_pause_info_ == kNoPauseOnExceptions) {
    return false;
  }
  if (exc_pause_info_ == kPauseOnAllExceptions) {
    return true;
  }
  ASSERT(exc_pause_info_ == kPauseOnUnhandledExceptions);
  for (intptr_t i = 0; i < stack_trace->Length(); i++) {
    ActivationFrame* frame = stack_trace->FrameAt(i);
    if (frame->HandlesException(exc)) {
      if (FLAG_verbose_debug) {
        OS::PrintErr("%s is caught by frame %s\n", exc.ToCString(),
                     frame->ToCString());
      }
      return false;
    }
  }
  return true;
}


bool Debugger::ShouldPauseOnException(DebuggerStackTrace* stack_trace,
                                      const Instance& exception) {
  if (exc_pause_info_ == kNoPauseOnExceptions) {
    return false;
  }
  if (exc_pause_info_ == kPauseOnAllExceptions) {
    return true;
  }
  ASSERT(exc_pause_info_ == kPauseOnUnhandledExceptions);
  ActivationFrame* handler_frame = stack_trace->GetHandlerFrame(exception);
  if (handler_frame == NULL) {
    // Did not find an exception handler that catches this exception.
    // Note that this check is not precise, since we can't check
    // uninstantiated types, i.e. types containing type parameters.
    // Thus, we may report an exception as unhandled when in fact
    // it will be caught once we unwind the stack.
    return true;
  }
  return false;
}


void Debugger::PauseException(const Instance& exc) {
  // We ignore this exception event when the VM is executing code invoked
  // by the debugger to evaluate variables values, when we see a nested
  // breakpoint or exception event, or if the debugger is not
  // interested in exception events.
  if (ignore_breakpoints_ || IsPaused() ||
      (exc_pause_info_ == kNoPauseOnExceptions)) {
    return;
  }
  DebuggerStackTrace* awaiter_stack_trace = CollectAwaiterReturnStackTrace();
  DebuggerStackTrace* stack_trace = CollectStackTrace();
  if (awaiter_stack_trace != NULL) {
    if (!ShouldPauseOnAsyncException(awaiter_stack_trace, exc)) {
      return;
    }
  } else {
    if (!ShouldPauseOnException(stack_trace, exc)) {
      return;
    }
  }
  ServiceEvent event(isolate_, ServiceEvent::kPauseException);
  event.set_exception(&exc);
  if (stack_trace->Length() > 0) {
    event.set_top_frame(stack_trace->FrameAt(0));
  }
  CacheStackTraces(stack_trace, CollectAsyncCausalStackTrace());
  Pause(&event);
  HandleSteppingRequest(stack_trace_);  // we may get a rewind request
  ClearCachedStackTraces();
}


static TokenPosition LastTokenOnLine(Zone* zone,
                                     const TokenStream& tokens,
                                     TokenPosition pos) {
  TokenStream::Iterator iter(zone, tokens, pos,
                             TokenStream::Iterator::kAllTokens);
  ASSERT(iter.IsValid());
  TokenPosition last_pos = pos;
  while ((iter.CurrentTokenKind() != Token::kNEWLINE) &&
         (iter.CurrentTokenKind() != Token::kEOS)) {
    last_pos = iter.CurrentPosition();
    iter.Advance();
  }
  return last_pos;
}


// Returns the best fit token position for a breakpoint.
//
// Takes a range of tokens [requested_token_pos, last_token_pos] and
// an optional column (requested_column).  The range of tokens usually
// represents one line of the program text, but can represent a larger
// range on recursive calls.
//
// The best fit is found in two passes.
//
// The first pass finds a candidate token which:
//
//   - is a safepoint,
//   - has the lowest column number compatible with the requested column
//     if a column has been specified,
// and:
//   - has the lowest token position number which satisfies the above.
//
// When we consider a column number, we look for the token which
// intersects the desired column.  For example:
//
//          1         2         3
// 12345678901234567890         0
//
//   var x = function(function(y));
//              ^
//
// If we request a breakpoint at column 14, the lowest column number
// compatible with that would for column 11 (beginning of the
// 'function' token) in the example above.
//
// Once this candidate token from the first pass is found, we then
// have a second pass which considers only those tokens on the same
// line as the candidate token.
//
// The second pass finds a best fit token which:
//
//   - is a safepoint,
//   - has the same column number as the candidate token (perhaps
//     more than one token has the same column number),
// and:
//   - has the lowest code address in the generated code.
//
// We prefer the lowest compiled code address, because this tends to
// select the first subexpression on a line.  For example in a line
// with nested function calls f(g(x)), the call to g() will have a
// lower compiled code address than the call to f().
//
// If no best fit token can be found, the search is expanded,
// searching through the rest of the current function by calling this
// function recursively.
//
// TODO(turnidge): Given that we usually call this function with a
// token range restricted to a single line, this could be a one-pass
// algorithm, which would be simpler.  I believe that it only needs
// two passes to support the recursive try-the-whole-function case.
// Rewrite this later, once there are more tests in place.
TokenPosition Debugger::ResolveBreakpointPos(const Function& func,
                                             TokenPosition requested_token_pos,
                                             TokenPosition last_token_pos,
                                             intptr_t requested_column) {
  ASSERT(func.HasCode());
  ASSERT(!func.HasOptimizedCode());

  if (requested_token_pos < func.token_pos()) {
    requested_token_pos = func.token_pos();
  }
  if (last_token_pos > func.end_token_pos()) {
    last_token_pos = func.end_token_pos();
  }

  Zone* zone = Thread::Current()->zone();
  Script& script = Script::Handle(zone, func.script());
  Code& code = Code::Handle(zone, func.unoptimized_code());
  ASSERT(!code.IsNull());
  PcDescriptors& desc = PcDescriptors::Handle(zone, code.pc_descriptors());

  // First pass: find the safe point which is closest to the beginning
  // of the given token range.
  TokenPosition best_fit_pos = TokenPosition::kMaxSource;
  intptr_t best_column = INT_MAX;
  intptr_t best_line = INT_MAX;
  PcDescriptors::Iterator iter(desc, kSafepointKind);
  while (iter.MoveNext()) {
    const TokenPosition pos = iter.TokenPos();
    if ((!pos.IsReal()) || (pos < requested_token_pos) ||
        (pos > last_token_pos)) {
      // Token is not in the target range.
      continue;
    }

    intptr_t token_start_column = -1;
    intptr_t token_line = -1;
    if (requested_column >= 0) {
      intptr_t token_len = -1;
      // TODO(turnidge): GetTokenLocation is a very expensive
      // operation, and this code will blow up when we are setting
      // column breakpoints on, for example, a large, single-line
      // program.  Consider rewriting this code so that it only scans
      // the program code once and caches the token positions and
      // lengths.
      script.GetTokenLocation(pos, &token_line, &token_start_column,
                              &token_len);
      intptr_t token_end_column = token_start_column + token_len - 1;
      if ((token_end_column < requested_column) ||
          (token_start_column > best_column)) {
        // Prefer the token with the lowest column number compatible
        // with the requested column.
        continue;
      }
    }

    // Prefer the lowest (first) token pos.
    if (pos < best_fit_pos) {
      best_fit_pos = pos;
      best_line = token_line;
      best_column = token_start_column;
    }
  }

  // Second pass (if we found a safe point in the first pass).  Find
  // the token on the line which is at the best fit column (if column
  // was specified) and has the lowest code address.
  if (best_fit_pos != TokenPosition::kMaxSource) {
    const Script& script = Script::Handle(zone, func.script());
    const TokenPosition begin_pos = best_fit_pos;

    TokenPosition end_of_line_pos;
    if (script.kind() == RawScript::kKernelTag) {
      if (best_line == -1) {
        script.GetTokenLocation(begin_pos, &best_line, NULL);
      }
      ASSERT(best_line > 0);
      TokenPosition ignored;
      script.TokenRangeAtLine(best_line, &ignored, &end_of_line_pos);
      if (end_of_line_pos < begin_pos) {
        end_of_line_pos = begin_pos;
      }
    } else {
      const TokenStream& tokens = TokenStream::Handle(zone, script.tokens());
      end_of_line_pos = LastTokenOnLine(zone, tokens, begin_pos);
    }

    uword lowest_pc_offset = kUwordMax;
    PcDescriptors::Iterator iter(desc, kSafepointKind);
    while (iter.MoveNext()) {
      const TokenPosition pos = iter.TokenPos();
      if (!pos.IsReal() || (pos < begin_pos) || (pos > end_of_line_pos)) {
        // Token is not on same line as best fit.
        continue;
      }

      if (requested_column >= 0) {
        intptr_t ignored = -1;
        intptr_t token_start_column = -1;
        // We look for other tokens at the best column in case there
        // is more than one token at the same column offset.
        script.GetTokenLocation(pos, &ignored, &token_start_column);
        if (token_start_column != best_column) {
          continue;
        }
      }

      // Prefer the lowest pc offset.
      if (iter.PcOffset() < lowest_pc_offset) {
        lowest_pc_offset = iter.PcOffset();
        best_fit_pos = pos;
      }
    }
    return best_fit_pos;
  }

  // We didn't find a safe point in the given token range. Try and
  // find a safe point in the remaining source code of the function.
  // Since we have moved to the next line of the function, we no
  // longer are requesting a specific column number.
  if (last_token_pos < func.end_token_pos()) {
    return ResolveBreakpointPos(func, last_token_pos, func.end_token_pos(),
                                -1 /* no column */);
  }
  return TokenPosition::kNoSource;
}


void Debugger::MakeCodeBreakpointAt(const Function& func,
                                    BreakpointLocation* loc) {
  ASSERT(loc->token_pos_.IsReal());
  ASSERT((loc != NULL) && loc->IsResolved());
  ASSERT(!func.HasOptimizedCode());
  Code& code = Code::Handle(func.unoptimized_code());
  ASSERT(!code.IsNull());
  PcDescriptors& desc = PcDescriptors::Handle(code.pc_descriptors());
  uword lowest_pc_offset = kUwordMax;
  RawPcDescriptors::Kind lowest_kind = RawPcDescriptors::kAnyKind;
  // Find the safe point with the lowest compiled code address
  // that maps to the token position of the source breakpoint.
  PcDescriptors::Iterator iter(desc, kSafepointKind);
  while (iter.MoveNext()) {
    if (iter.TokenPos() == loc->token_pos_) {
      if (iter.PcOffset() < lowest_pc_offset) {
        lowest_pc_offset = iter.PcOffset();
        lowest_kind = iter.Kind();
      }
    }
  }
  if (lowest_pc_offset == kUwordMax) {
    return;
  }
  uword lowest_pc = code.PayloadStart() + lowest_pc_offset;
  CodeBreakpoint* code_bpt = GetCodeBreakpoint(lowest_pc);
  if (code_bpt == NULL) {
    // No code breakpoint for this code exists; create one.
    code_bpt =
        new CodeBreakpoint(code, loc->token_pos_, lowest_pc, lowest_kind);
    RegisterCodeBreakpoint(code_bpt);
  }
  code_bpt->set_bpt_location(loc);
  if (loc->AnyEnabled()) {
    code_bpt->Enable();
  }
}


void Debugger::FindCompiledFunctions(const Script& script,
                                     TokenPosition start_pos,
                                     TokenPosition end_pos,
                                     GrowableObjectArray* function_list) {
  Zone* zone = Thread::Current()->zone();
  Class& cls = Class::Handle(zone);
  Array& functions = Array::Handle(zone);
  GrowableObjectArray& closures = GrowableObjectArray::Handle(zone);
  Function& function = Function::Handle(zone);

  closures = isolate_->object_store()->closure_functions();
  const intptr_t num_closures = closures.Length();
  for (intptr_t pos = 0; pos < num_closures; pos++) {
    function ^= closures.At(pos);
    ASSERT(!function.IsNull());
    if ((function.token_pos() == start_pos) &&
        (function.end_token_pos() == end_pos) &&
        (function.script() == script.raw())) {
      if (function.HasCode() && function.is_debuggable()) {
        function_list->Add(function);
      }
      if (function.HasImplicitClosureFunction()) {
        function = function.ImplicitClosureFunction();
        if (function.HasCode() && function.is_debuggable()) {
          function_list->Add(function);
        }
      }
    }
  }

  const ClassTable& class_table = *isolate_->class_table();
  const intptr_t num_classes = class_table.NumCids();
  for (intptr_t i = 1; i < num_classes; i++) {
    if (class_table.HasValidClassAt(i)) {
      cls = class_table.At(i);
      // If the class is not finalized, e.g. if it hasn't been parsed
      // yet entirely, we can ignore it. If it contains a function with
      // an unresolved breakpoint, we will detect it if and when the
      // function gets compiled.
      if (!cls.is_finalized()) {
        continue;
      }
      // Note: we need to check the functions of this class even if
      // the class is defined in a differenct 'script'. There could
      // be mixin functions from the given script in this class.
      functions = cls.functions();
      if (!functions.IsNull()) {
        const intptr_t num_functions = functions.Length();
        for (intptr_t pos = 0; pos < num_functions; pos++) {
          function ^= functions.At(pos);
          ASSERT(!function.IsNull());
          // Check token position first to avoid unnecessary calls
          // to script() which allocates handles.
          if ((function.token_pos() == start_pos) &&
              (function.end_token_pos() == end_pos) &&
              (function.script() == script.raw())) {
            if (function.HasCode() && function.is_debuggable()) {
              function_list->Add(function);
            }
            if (function.HasImplicitClosureFunction()) {
              function = function.ImplicitClosureFunction();
              if (function.HasCode() && function.is_debuggable()) {
                function_list->Add(function);
              }
            }
          }
        }
      }
    }
  }
}


static void SelectBestFit(Function* best_fit, Function* func) {
  if (best_fit->IsNull()) {
    *best_fit = func->raw();
  } else {
    if ((func->token_pos() > best_fit->token_pos()) &&
        ((func->end_token_pos() <= best_fit->end_token_pos()))) {
      *best_fit = func->raw();
    }
  }
}


RawFunction* Debugger::FindBestFit(const Script& script,
                                   TokenPosition token_pos) {
  Zone* zone = Thread::Current()->zone();
  Class& cls = Class::Handle(zone);
  Array& functions = Array::Handle(zone);
  GrowableObjectArray& closures = GrowableObjectArray::Handle(zone);
  Function& function = Function::Handle(zone);
  Function& best_fit = Function::Handle(zone);
  Error& error = Error::Handle(zone);

  closures = isolate_->object_store()->closure_functions();
  const intptr_t num_closures = closures.Length();
  for (intptr_t i = 0; i < num_closures; i++) {
    function ^= closures.At(i);
    if (FunctionContains(function, script, token_pos)) {
      SelectBestFit(&best_fit, &function);
    }
  }

  const ClassTable& class_table = *isolate_->class_table();
  const intptr_t num_classes = class_table.NumCids();
  for (intptr_t i = 1; i < num_classes; i++) {
    if (class_table.HasValidClassAt(i)) {
      cls = class_table.At(i);
      // Note: if this class has been parsed and finalized already,
      // we need to check the functions of this class even if
      // it is defined in a differenct 'script'. There could
      // be mixin functions from the given script in this class.
      // However, if this class is not parsed yet (not finalized),
      // we can ignore it and avoid the side effect of parsing it.
      if ((cls.script() != script.raw()) && !cls.is_finalized()) {
        continue;
      }
      // Parse class definition if not done yet.
      error = cls.EnsureIsFinalized(Thread::Current());
      if (!error.IsNull()) {
        // Ignore functions in this class.
        // TODO(hausner): Should we propagate this error? How?
        // EnsureIsFinalized only returns an error object if there
        // is no longjump base on the stack.
        continue;
      }
      functions = cls.functions();
      if (!functions.IsNull()) {
        const intptr_t num_functions = functions.Length();
        for (intptr_t pos = 0; pos < num_functions; pos++) {
          function ^= functions.At(pos);
          ASSERT(!function.IsNull());
          if (FunctionContains(function, script, token_pos)) {
            SelectBestFit(&best_fit, &function);
          }
        }
      }
    }
  }
  return best_fit.raw();
}


BreakpointLocation* Debugger::SetBreakpoint(const Script& script,
                                            TokenPosition token_pos,
                                            TokenPosition last_token_pos,
                                            intptr_t requested_line,
                                            intptr_t requested_column) {
  Function& func = Function::Handle();
  func = FindBestFit(script, token_pos);
  if (func.IsNull()) {
    return NULL;
  }
  // There may be more than one function object for a given function
  // in source code. There may be implicit closure functions, and
  // there may be copies of mixin functions. Collect all compiled
  // functions whose source code range matches exactly the best fit
  // function we found.
  GrowableObjectArray& functions =
      GrowableObjectArray::Handle(GrowableObjectArray::New());
  FindCompiledFunctions(script, func.token_pos(), func.end_token_pos(),
                        &functions);

  if (functions.Length() > 0) {
    // One or more function object containing this breakpoint location
    // have already been compiled. We can resolve the breakpoint now.
    DeoptimizeWorld();
    func ^= functions.At(0);
    TokenPosition breakpoint_pos =
        ResolveBreakpointPos(func, token_pos, last_token_pos, requested_column);
    if (breakpoint_pos.IsReal()) {
      BreakpointLocation* bpt =
          GetBreakpointLocation(script, breakpoint_pos, requested_column);
      if (bpt != NULL) {
        // A source breakpoint for this location already exists.
        return bpt;
      }
      bpt = new BreakpointLocation(script, token_pos, last_token_pos,
                                   requested_line, requested_column);
      bpt->SetResolved(func, breakpoint_pos);
      RegisterBreakpointLocation(bpt);

      // Create code breakpoints for all compiled functions we found.
      const intptr_t num_functions = functions.Length();
      for (intptr_t i = 0; i < num_functions; i++) {
        func ^= functions.At(i);
        ASSERT(func.HasCode());
        MakeCodeBreakpointAt(func, bpt);
      }
      if (FLAG_verbose_debug) {
        intptr_t line_number;
        intptr_t column_number;
        script.GetTokenLocation(breakpoint_pos, &line_number, &column_number);
        OS::Print(
            "Resolved BP for "
            "function '%s' at line %" Pd " col %" Pd "\n",
            func.ToFullyQualifiedCString(), line_number, column_number);
      }
      return bpt;
    }
  }
  // There is no compiled function at this token position.
  // Register an unresolved breakpoint.
  if (FLAG_verbose_debug && !func.IsNull()) {
    intptr_t line_number;
    intptr_t column_number;
    script.GetTokenLocation(token_pos, &line_number, &column_number);
    OS::Print(
        "Registering pending breakpoint for "
        "uncompiled function '%s' at line %" Pd " col %" Pd "\n",
        func.ToFullyQualifiedCString(), line_number, column_number);
  }
  BreakpointLocation* bpt =
      GetBreakpointLocation(script, token_pos, requested_column);
  if (bpt == NULL) {
    bpt = new BreakpointLocation(script, token_pos, last_token_pos,
                                 requested_line, requested_column);
    RegisterBreakpointLocation(bpt);
  }
  return bpt;
}


// Synchronize the enabled/disabled state of all code breakpoints
// associated with the breakpoint location loc.
void Debugger::SyncBreakpointLocation(BreakpointLocation* loc) {
  bool any_enabled = loc->AnyEnabled();

  CodeBreakpoint* cbpt = code_breakpoints_;
  while (cbpt != NULL) {
    if (loc == cbpt->bpt_location()) {
      if (any_enabled) {
        cbpt->Enable();
      } else {
        cbpt->Disable();
      }
    }
    cbpt = cbpt->next();
  }
}


RawError* Debugger::OneTimeBreakAtEntry(const Function& target_function) {
  LongJumpScope jump;
  if (setjmp(*jump.Set()) == 0) {
    SetBreakpointAtEntry(target_function, true);
    return Error::null();
  } else {
    return Thread::Current()->sticky_error();
  }
}


Breakpoint* Debugger::SetBreakpointAtEntry(const Function& target_function,
                                           bool single_shot) {
  ASSERT(!target_function.IsNull());
  if (!target_function.is_debuggable()) {
    return NULL;
  }
  const Script& script = Script::Handle(target_function.script());
  BreakpointLocation* bpt_location = SetBreakpoint(
      script, target_function.token_pos(), target_function.end_token_pos(), -1,
      -1 /* no requested line/col */);
  if (single_shot) {
    return bpt_location->AddSingleShot(this);
  } else {
    return bpt_location->AddRepeated(this);
  }
}


Breakpoint* Debugger::SetBreakpointAtActivation(const Instance& closure,
                                                bool for_over_await) {
  if (!closure.IsClosure()) {
    return NULL;
  }
  const Function& func = Function::Handle(Closure::Cast(closure).function());
  const Script& script = Script::Handle(func.script());
  BreakpointLocation* bpt_location = SetBreakpoint(
      script, func.token_pos(), func.end_token_pos(), -1, -1 /* no line/col */);
  return bpt_location->AddPerClosure(this, closure, for_over_await);
}


Breakpoint* Debugger::BreakpointAtActivation(const Instance& closure) {
  if (!closure.IsClosure()) {
    return NULL;
  }

  BreakpointLocation* loc = breakpoint_locations_;
  while (loc != NULL) {
    Breakpoint* bpt = loc->breakpoints();
    while (bpt != NULL) {
      if (bpt->IsPerClosure()) {
        if (closure.raw() == bpt->closure()) {
          return bpt;
        }
      }
      bpt = bpt->next();
    }
    loc = loc->next();
  }

  return NULL;
}


Breakpoint* Debugger::SetBreakpointAtLine(const String& script_url,
                                          intptr_t line_number) {
  // Prevent future tests from calling this function in the wrong
  // execution state.  If you hit this assert, consider using
  // Dart_SetBreakpoint instead.
  ASSERT(Thread::Current()->execution_state() == Thread::kThreadInVM);

  BreakpointLocation* loc =
      BreakpointLocationAtLineCol(script_url, line_number, -1 /* no column */);
  if (loc != NULL) {
    return loc->AddRepeated(this);
  }
  return NULL;
}


Breakpoint* Debugger::SetBreakpointAtLineCol(const String& script_url,
                                             intptr_t line_number,
                                             intptr_t column_number) {
  // Prevent future tests from calling this function in the wrong
  // execution state.  If you hit this assert, consider using
  // Dart_SetBreakpoint instead.
  ASSERT(Thread::Current()->execution_state() == Thread::kThreadInVM);

  BreakpointLocation* loc =
      BreakpointLocationAtLineCol(script_url, line_number, column_number);
  if (loc != NULL) {
    return loc->AddRepeated(this);
  }
  return NULL;
}


BreakpointLocation* Debugger::BreakpointLocationAtLineCol(
    const String& script_url,
    intptr_t line_number,
    intptr_t column_number) {
  Zone* zone = Thread::Current()->zone();
  Library& lib = Library::Handle(zone);
  Script& script = Script::Handle(zone);
  const GrowableObjectArray& libs =
      GrowableObjectArray::Handle(isolate_->object_store()->libraries());
  const GrowableObjectArray& scripts =
      GrowableObjectArray::Handle(zone, GrowableObjectArray::New());
  for (intptr_t i = 0; i < libs.Length(); i++) {
    lib ^= libs.At(i);
    script = lib.LookupScript(script_url);
    if (!script.IsNull()) {
      scripts.Add(script);
    }
  }
  if (scripts.Length() == 0) {
    // No script found with given url. Create a latent breakpoint which
    // will be set if the url is loaded later.
    BreakpointLocation* latent_bpt =
        GetLatentBreakpoint(script_url, line_number, column_number);
    if (FLAG_verbose_debug) {
      OS::Print(
          "Set latent breakpoint in url '%s' at "
          "line %" Pd " col %" Pd "\n",
          script_url.ToCString(), line_number, column_number);
    }
    return latent_bpt;
  }
  if (scripts.Length() > 1) {
    if (FLAG_verbose_debug) {
      OS::Print("Multiple scripts match url '%s'\n", script_url.ToCString());
    }
    return NULL;
  }
  script ^= scripts.At(0);
  TokenPosition first_token_idx, last_token_idx;
  script.TokenRangeAtLine(line_number, &first_token_idx, &last_token_idx);
  if (!first_token_idx.IsReal()) {
    // Script does not contain the given line number.
    if (FLAG_verbose_debug) {
      OS::Print("Script '%s' does not contain line number %" Pd "\n",
                script_url.ToCString(), line_number);
    }
    return NULL;
  } else if (!last_token_idx.IsReal()) {
    // Line does not contain any tokens.
    if (FLAG_verbose_debug) {
      OS::Print("No executable code at line %" Pd " in '%s'\n", line_number,
                script_url.ToCString());
    }
    return NULL;
  }

  BreakpointLocation* bpt = NULL;
  ASSERT(first_token_idx <= last_token_idx);
  while ((bpt == NULL) && (first_token_idx <= last_token_idx)) {
    bpt = SetBreakpoint(script, first_token_idx, last_token_idx, line_number,
                        column_number);
    first_token_idx.Next();
  }
  if ((bpt == NULL) && FLAG_verbose_debug) {
    OS::Print("No executable code at line %" Pd " in '%s'\n", line_number,
              script_url.ToCString());
  }
  return bpt;
}


intptr_t Debugger::CacheObject(const Object& obj) {
  ASSERT(obj_cache_ != NULL);
  return obj_cache_->AddObject(obj);
}


bool Debugger::IsValidObjectId(intptr_t obj_id) {
  ASSERT(obj_cache_ != NULL);
  return obj_cache_->IsValidId(obj_id);
}


RawObject* Debugger::GetCachedObject(intptr_t obj_id) {
  ASSERT(obj_cache_ != NULL);
  return obj_cache_->GetObj(obj_id);
}

// TODO(hausner): Merge some of this functionality with the code in
// dart_api_impl.cc.
RawObject* Debugger::GetInstanceField(const Class& cls,
                                      const String& field_name,
                                      const Instance& object) {
  const Function& getter_func =
      Function::Handle(cls.LookupGetterFunction(field_name));
  ASSERT(!getter_func.IsNull());

  PassiveObject& result = PassiveObject::Handle();
  bool saved_ignore_flag = ignore_breakpoints_;
  ignore_breakpoints_ = true;

  LongJumpScope jump;
  if (setjmp(*jump.Set()) == 0) {
    const Array& args = Array::Handle(Array::New(1));
    args.SetAt(0, object);
    result = DartEntry::InvokeFunction(getter_func, args);
  } else {
    result = Thread::Current()->sticky_error();
  }
  ignore_breakpoints_ = saved_ignore_flag;
  return result.raw();
}


RawObject* Debugger::GetStaticField(const Class& cls,
                                    const String& field_name) {
  const Field& fld =
      Field::Handle(cls.LookupStaticFieldAllowPrivate(field_name));
  if (!fld.IsNull()) {
    // Return the value in the field if it has been initialized already.
    const Instance& value = Instance::Handle(fld.StaticValue());
    ASSERT(value.raw() != Object::transition_sentinel().raw());
    if (value.raw() != Object::sentinel().raw()) {
      return value.raw();
    }
  }
  // There is no field or the field has not been initialized yet.
  // We must have a getter. Run the getter.
  const Function& getter_func =
      Function::Handle(cls.LookupGetterFunction(field_name));
  ASSERT(!getter_func.IsNull());
  if (getter_func.IsNull()) {
    return Object::null();
  }

  PassiveObject& result = PassiveObject::Handle();
  bool saved_ignore_flag = ignore_breakpoints_;
  ignore_breakpoints_ = true;
  LongJumpScope jump;
  if (setjmp(*jump.Set()) == 0) {
    result = DartEntry::InvokeFunction(getter_func, Object::empty_array());
  } else {
    result = Thread::Current()->sticky_error();
  }
  ignore_breakpoints_ = saved_ignore_flag;
  return result.raw();
}


RawArray* Debugger::GetInstanceFields(const Instance& obj) {
  Class& cls = Class::Handle(obj.clazz());
  Array& fields = Array::Handle();
  Field& field = Field::Handle();
  const GrowableObjectArray& field_list =
      GrowableObjectArray::Handle(GrowableObjectArray::New(8));
  String& field_name = String::Handle();
  PassiveObject& field_value = PassiveObject::Handle();
  // Iterate over fields in class hierarchy to count all instance fields.
  while (!cls.IsNull()) {
    fields = cls.fields();
    for (intptr_t i = 0; i < fields.Length(); i++) {
      field ^= fields.At(i);
      if (!field.is_static()) {
        field_name = field.name();
        field_list.Add(field_name);
        field_value = GetInstanceField(cls, field_name, obj);
        field_list.Add(field_value);
      }
    }
    cls = cls.SuperClass();
  }
  return Array::MakeArray(field_list);
}


RawArray* Debugger::GetStaticFields(const Class& cls) {
  const GrowableObjectArray& field_list =
      GrowableObjectArray::Handle(GrowableObjectArray::New(8));
  Array& fields = Array::Handle(cls.fields());
  Field& field = Field::Handle();
  String& field_name = String::Handle();
  PassiveObject& field_value = PassiveObject::Handle();
  for (intptr_t i = 0; i < fields.Length(); i++) {
    field ^= fields.At(i);
    if (field.is_static()) {
      field_name = field.name();
      field_value = GetStaticField(cls, field_name);
      field_list.Add(field_name);
      field_list.Add(field_value);
    }
  }
  return Array::MakeArray(field_list);
}


void Debugger::CollectLibraryFields(const GrowableObjectArray& field_list,
                                    const Library& lib,
                                    const String& prefix,
                                    bool include_private_fields) {
  DictionaryIterator it(lib);
  Zone* zone = Thread::Current()->zone();
  Object& entry = Object::Handle(zone);
  Field& field = Field::Handle(zone);
  String& field_name = String::Handle(zone);
  PassiveObject& field_value = PassiveObject::Handle(zone);
  while (it.HasNext()) {
    entry = it.GetNext();
    if (entry.IsField()) {
      field ^= entry.raw();
      ASSERT(field.is_static());
      field_name = field.name();
      if ((field_name.CharAt(0) == '_') && !include_private_fields) {
        // Skip library-private field.
        continue;
      }
      // If the field is not initialized yet, report the value to be
      // "<not initialized>". We don't want to execute the implicit getter
      // since it may have side effects.
      if ((field.StaticValue() == Object::sentinel().raw()) ||
          (field.StaticValue() == Object::transition_sentinel().raw())) {
        field_value = Symbols::NotInitialized().raw();
      } else {
        field_value = field.StaticValue();
      }
      if (!prefix.IsNull()) {
        field_name = String::Concat(prefix, field_name);
      }
      field_list.Add(field_name);
      field_list.Add(field_value);
    }
  }
}


RawArray* Debugger::GetLibraryFields(const Library& lib) {
  Zone* zone = Thread::Current()->zone();
  const GrowableObjectArray& field_list =
      GrowableObjectArray::Handle(GrowableObjectArray::New(8));
  CollectLibraryFields(field_list, lib, String::Handle(zone), true);
  return Array::MakeArray(field_list);
}


RawArray* Debugger::GetGlobalFields(const Library& lib) {
  Zone* zone = Thread::Current()->zone();
  const GrowableObjectArray& field_list =
      GrowableObjectArray::Handle(zone, GrowableObjectArray::New(8));
  String& prefix_name = String::Handle(zone);
  CollectLibraryFields(field_list, lib, prefix_name, true);
  Library& imported = Library::Handle(zone);
  intptr_t num_imports = lib.num_imports();
  for (intptr_t i = 0; i < num_imports; i++) {
    imported = lib.ImportLibraryAt(i);
    ASSERT(!imported.IsNull());
    CollectLibraryFields(field_list, imported, prefix_name, false);
  }
  LibraryPrefix& prefix = LibraryPrefix::Handle(zone);
  LibraryPrefixIterator it(lib);
  while (it.HasNext()) {
    prefix = it.GetNext();
    prefix_name = prefix.name();
    ASSERT(!prefix_name.IsNull());
    prefix_name = String::Concat(prefix_name, Symbols::Dot());
    for (int32_t i = 0; i < prefix.num_imports(); i++) {
      imported = prefix.GetLibrary(i);
      CollectLibraryFields(field_list, imported, prefix_name, false);
    }
  }
  return Array::MakeArray(field_list);
}


// static
void Debugger::VisitObjectPointers(ObjectPointerVisitor* visitor) {
  ASSERT(visitor != NULL);
  BreakpointLocation* bpt = breakpoint_locations_;
  while (bpt != NULL) {
    bpt->VisitObjectPointers(visitor);
    bpt = bpt->next();
  }
  bpt = latent_locations_;
  while (bpt != NULL) {
    bpt->VisitObjectPointers(visitor);
    bpt = bpt->next();
  }
  CodeBreakpoint* cbpt = code_breakpoints_;
  while (cbpt != NULL) {
    cbpt->VisitObjectPointers(visitor);
    cbpt = cbpt->next();
  }
}


// static
void Debugger::SetEventHandler(EventHandler* handler) {
  event_handler_ = handler;
}


void Debugger::Pause(ServiceEvent* event) {
  ASSERT(event->IsPause());      // Should call InvokeEventHandler instead.
  ASSERT(!ignore_breakpoints_);  // We shouldn't get here when ignoring bpts.
  ASSERT(!IsPaused());           // No recursive pausing.
  ASSERT(obj_cache_ == NULL);

  pause_event_ = event;
  pause_event_->UpdateTimestamp();
  obj_cache_ = new RemoteObjectCache(64);

  // We are about to invoke the debugger's event handler. Disable
  // interrupts for this thread while waiting for debug commands over
  // the service protocol.
  {
    Thread* thread = Thread::Current();
    DisableThreadInterruptsScope dtis(thread);
    TimelineDurationScope tds(thread, Timeline::GetDebuggerStream(),
                              "Debugger Pause");

    // Send the pause event.
    Service::HandleEvent(event);

    {
      TransitionVMToNative transition(Thread::Current());
      if (FLAG_steal_breakpoints || (event_handler_ == NULL)) {
        // We allow the embedder's default breakpoint handler to be overridden.
        isolate_->PauseEventHandler();
      } else if (event_handler_ != NULL) {
        (*event_handler_)(event);
      }
    }

    // Notify the service that we have resumed.
    const Error& error = Error::Handle(Thread::Current()->sticky_error());
    ASSERT(error.IsNull() || error.IsUnwindError() ||
           error.IsUnhandledException());

    // Only send a resume event when the isolate is not unwinding.
    if (!error.IsUnwindError()) {
      ServiceEvent resume_event(event->isolate(), ServiceEvent::kResume);
      resume_event.set_top_frame(event->top_frame());
      Service::HandleEvent(&resume_event);
    }
  }

  if (needs_breakpoint_cleanup_) {
    RemoveUnlinkedCodeBreakpoints();
  }
  pause_event_ = NULL;
  obj_cache_ = NULL;  // Zone allocated
}


void Debugger::EnterSingleStepMode() {
  stepping_fp_ = 0;
  DeoptimizeWorld();
  isolate_->set_single_step(true);
}


void Debugger::HandleSteppingRequest(DebuggerStackTrace* stack_trace,
                                     bool skip_next_step) {
  stepping_fp_ = 0;
  if (resume_action_ == kStepInto) {
    // When single stepping, we need to deoptimize because we might be
    // stepping into optimized code.  This happens in particular if
    // the isolate has been interrupted, but can happen in other cases
    // as well.  We need to deoptimize the world in case we are about
    // to call an optimized function.
    DeoptimizeWorld();
    isolate_->set_single_step(true);
    skip_next_step_ = skip_next_step;
    if (FLAG_verbose_debug) {
      OS::Print("HandleSteppingRequest- kStepInto\n");
    }
  } else if (resume_action_ == kStepOver) {
    DeoptimizeWorld();
    isolate_->set_single_step(true);
    skip_next_step_ = skip_next_step;
    ASSERT(stack_trace->Length() > 0);
    stepping_fp_ = stack_trace->FrameAt(0)->fp();
    if (FLAG_verbose_debug) {
      OS::Print("HandleSteppingRequest- kStepOver %" Px "\n", stepping_fp_);
    }
  } else if (resume_action_ == kStepOut) {
    DeoptimizeWorld();
    isolate_->set_single_step(true);
    // Find topmost caller that is debuggable.
    for (intptr_t i = 1; i < stack_trace->Length(); i++) {
      ActivationFrame* frame = stack_trace->FrameAt(i);
      if (frame->IsDebuggable()) {
        stepping_fp_ = frame->fp();
        break;
      }
    }
    if (FLAG_verbose_debug) {
      OS::Print("HandleSteppingRequest- kStepOut %" Px "\n", stepping_fp_);
    }
  } else if (resume_action_ == kStepRewind) {
    if (FLAG_trace_rewind) {
      OS::PrintErr("Rewinding to frame %" Pd "\n", resume_frame_index_);
      OS::PrintErr(
          "-------------------------\n"
          "All frames...\n\n");
      StackFrameIterator iterator(false);
      StackFrame* frame = iterator.NextFrame();
      intptr_t num = 0;
      while ((frame != NULL)) {
        OS::PrintErr("#%04" Pd " %s\n", num++, frame->ToCString());
        frame = iterator.NextFrame();
      }
    }
    RewindToFrame(resume_frame_index_);
    UNREACHABLE();
  }
}


void Debugger::CacheStackTraces(DebuggerStackTrace* stack_trace,
                                DebuggerStackTrace* async_causal_stack_trace) {
  ASSERT(stack_trace_ == NULL);
  stack_trace_ = stack_trace;
  ASSERT(async_causal_stack_trace_ == NULL);
  async_causal_stack_trace_ = async_causal_stack_trace;
}


void Debugger::ClearCachedStackTraces() {
  stack_trace_ = NULL;
  async_causal_stack_trace_ = NULL;
}


static intptr_t FindNextRewindFrameIndex(DebuggerStackTrace* stack,
                                         intptr_t frame_index) {
  for (intptr_t i = frame_index + 1; i < stack->Length(); i++) {
    ActivationFrame* frame = stack->FrameAt(i);
    if (frame->IsRewindable()) {
      return i;
    }
  }
  return -1;
}


// Can the top frame be rewound?
bool Debugger::CanRewindFrame(intptr_t frame_index, const char** error) const {
  // check rewind pc is found
  DebuggerStackTrace* stack = Isolate::Current()->debugger()->StackTrace();
  intptr_t num_frames = stack->Length();
  if (frame_index < 1 || frame_index >= num_frames) {
    if (error) {
      *error = Thread::Current()->zone()->PrintToString(
          "Frame must be in bounds [1..%" Pd
          "]: "
          "saw %" Pd "",
          num_frames - 1, frame_index);
    }
    return false;
  }
  ActivationFrame* frame = stack->FrameAt(frame_index);
  if (!frame->IsRewindable()) {
    intptr_t next_index = FindNextRewindFrameIndex(stack, frame_index);
    if (next_index > 0) {
      *error = Thread::Current()->zone()->PrintToString(
          "Cannot rewind to frame %" Pd
          " due to conflicting compiler "
          "optimizations. "
          "Run the vm with --no-prune-dead-locals to disallow these "
          "optimizations. "
          "Next valid rewind frame is %" Pd ".",
          frame_index, next_index);
    } else {
      *error = Thread::Current()->zone()->PrintToString(
          "Cannot rewind to frame %" Pd
          " due to conflicting compiler "
          "optimizations. "
          "Run the vm with --no-prune-dead-locals to disallow these "
          "optimizations.",
          frame_index);
    }
    return false;
  }
  return true;
}


// Given a return address pc, find the "rewind" pc, which is the pc
// before the corresponding call.
static uword LookupRewindPc(const Code& code, uword pc) {
  ASSERT(!code.is_optimized());
  ASSERT(code.ContainsInstructionAt(pc));

  uword pc_offset = pc - code.PayloadStart();
  const PcDescriptors& descriptors =
      PcDescriptors::Handle(code.pc_descriptors());
  PcDescriptors::Iterator iter(
      descriptors, RawPcDescriptors::kRewind | RawPcDescriptors::kIcCall |
                       RawPcDescriptors::kUnoptStaticCall);
  intptr_t rewind_deopt_id = -1;
  uword rewind_pc = 0;
  while (iter.MoveNext()) {
    if (iter.Kind() == RawPcDescriptors::kRewind) {
      // Remember the last rewind so we don't need to iterator twice.
      rewind_pc = code.PayloadStart() + iter.PcOffset();
      rewind_deopt_id = iter.DeoptId();
    }
    if ((pc_offset == iter.PcOffset()) && (iter.DeoptId() == rewind_deopt_id)) {
      return rewind_pc;
    }
  }
  return 0;
}


void Debugger::RewindToFrame(intptr_t frame_index) {
  Thread* thread = Thread::Current();
  Zone* zone = thread->zone();
  Code& code = Code::Handle(zone);
  Function& function = Function::Handle(zone);

  // Find the requested frame.
  StackFrameIterator iterator(false);
  intptr_t current_frame = 0;
  for (StackFrame* frame = iterator.NextFrame(); frame != NULL;
       frame = iterator.NextFrame()) {
    ASSERT(frame->IsValid());
    if (frame->IsDartFrame()) {
      code = frame->LookupDartCode();
      function = code.function();
      if (!IsFunctionVisible(function)) {
        continue;
      }
      if (code.is_optimized()) {
        intptr_t sub_index = 0;
        for (InlinedFunctionsIterator it(code, frame->pc()); !it.Done();
             it.Advance()) {
          if (current_frame == frame_index) {
            RewindToOptimizedFrame(frame, code, sub_index);
            UNREACHABLE();
          }
          current_frame++;
          sub_index++;
        }
      } else {
        if (current_frame == frame_index) {
          // We are rewinding to an unoptimized frame.
          RewindToUnoptimizedFrame(frame, code);
          UNREACHABLE();
        }
        current_frame++;
      }
    }
  }
  UNIMPLEMENTED();
}


void Debugger::RewindToUnoptimizedFrame(StackFrame* frame, const Code& code) {
  // We will be jumping out of the debugger rather than exiting this
  // function, so prepare the debugger state.
  ClearCachedStackTraces();
  resume_action_ = kContinue;
  resume_frame_index_ = -1;
  EnterSingleStepMode();

  uword rewind_pc = LookupRewindPc(code, frame->pc());
  if (FLAG_trace_rewind && rewind_pc == 0) {
    OS::PrintErr("Unable to find rewind pc for pc(%" Px ")\n", frame->pc());
  }
  ASSERT(rewind_pc != 0);
  if (FLAG_trace_rewind) {
    OS::PrintErr(
        "===============================\n"
        "Rewinding to unoptimized frame:\n"
        "    rewind_pc(0x%" Px ") sp(0x%" Px ") fp(0x%" Px
        ")\n"
        "===============================\n",
        rewind_pc, frame->sp(), frame->fp());
  }
  Exceptions::JumpToFrame(Thread::Current(), rewind_pc, frame->sp(),
                          frame->fp(), true /* clear lazy deopt at target */);
  UNREACHABLE();
}


void Debugger::RewindToOptimizedFrame(StackFrame* frame,
                                      const Code& optimized_code,
                                      intptr_t sub_index) {
  post_deopt_frame_index_ = sub_index;

  // We will be jumping out of the debugger rather than exiting this
  // function, so prepare the debugger state.
  ClearCachedStackTraces();
  resume_action_ = kContinue;
  resume_frame_index_ = -1;
  EnterSingleStepMode();

  if (FLAG_trace_rewind) {
    OS::PrintErr(
        "===============================\n"
        "Deoptimizing frame for rewind:\n"
        "    deopt_pc(0x%" Px ") sp(0x%" Px ") fp(0x%" Px
        ")\n"
        "===============================\n",
        frame->pc(), frame->sp(), frame->fp());
  }
  Thread* thread = Thread::Current();
  thread->set_resume_pc(frame->pc());
  uword deopt_stub_pc = StubCode::DeoptForRewind_entry()->EntryPoint();
  Exceptions::JumpToFrame(thread, deopt_stub_pc, frame->sp(), frame->fp(),
                          true /* clear lazy deopt at target */);
  UNREACHABLE();
}


void Debugger::RewindPostDeopt() {
  intptr_t rewind_frame = post_deopt_frame_index_;
  post_deopt_frame_index_ = -1;
  if (FLAG_trace_rewind) {
    OS::PrintErr("Post deopt, jumping to frame %" Pd "\n", rewind_frame);
    OS::PrintErr(
        "-------------------------\n"
        "All frames...\n\n");
    StackFrameIterator iterator(false);
    StackFrame* frame = iterator.NextFrame();
    intptr_t num = 0;
    while ((frame != NULL)) {
      OS::PrintErr("#%04" Pd " %s\n", num++, frame->ToCString());
      frame = iterator.NextFrame();
    }
  }

  Thread* thread = Thread::Current();
  Zone* zone = thread->zone();
  Code& code = Code::Handle(zone);

  StackFrameIterator iterator(false);
  intptr_t current_frame = 0;
  for (StackFrame* frame = iterator.NextFrame(); frame != NULL;
       frame = iterator.NextFrame()) {
    ASSERT(frame->IsValid());
    if (frame->IsDartFrame()) {
      code = frame->LookupDartCode();
      ASSERT(!code.is_optimized());
      if (current_frame == rewind_frame) {
        RewindToUnoptimizedFrame(frame, code);
        UNREACHABLE();
      }
      current_frame++;
    }
  }
}


// static
bool Debugger::IsDebuggable(const Function& func) {
  if (!func.is_debuggable()) {
    return false;
  }
  const Class& cls = Class::Handle(func.Owner());
  const Library& lib = Library::Handle(cls.library());
  return lib.IsDebuggable();
}


void Debugger::SignalPausedEvent(ActivationFrame* top_frame, Breakpoint* bpt) {
  resume_action_ = kContinue;
  stepping_fp_ = 0;
  isolate_->set_single_step(false);
  ASSERT(!IsPaused());
  ASSERT(obj_cache_ == NULL);
  if ((bpt != NULL) && bpt->IsSingleShot()) {
    RemoveBreakpoint(bpt->id());
    bpt = NULL;
  }

  ServiceEvent event(isolate_, ServiceEvent::kPauseBreakpoint);
  event.set_top_frame(top_frame);
  event.set_breakpoint(bpt);
  event.set_at_async_jump(IsAtAsyncJump(top_frame));
  Pause(&event);
}


bool Debugger::IsAtAsyncJump(ActivationFrame* top_frame) {
  Zone* zone = Thread::Current()->zone();
  Object& closure_or_null =
      Object::Handle(zone, top_frame->GetAsyncOperation());
  if (!closure_or_null.IsNull()) {
    ASSERT(closure_or_null.IsInstance());
    ASSERT(Instance::Cast(closure_or_null).IsClosure());
    const Script& script = Script::Handle(zone, top_frame->SourceScript());
    if (script.kind() == RawScript::kKernelTag) {
      // Are we at a yield point (previous await)?
      const Array& yields = Array::Handle(script.yield_positions());
      intptr_t looking_for = top_frame->TokenPos().value();
      Smi& value = Smi::Handle(zone);
      for (int i = 0; i < yields.Length(); i++) {
        value ^= yields.At(i);
        if (value.Value() == looking_for) return true;
      }
      return false;
    }
    const TokenStream& tokens = TokenStream::Handle(zone, script.tokens());
    TokenStream::Iterator iter(zone, tokens, top_frame->TokenPos());
    if ((iter.CurrentTokenKind() == Token::kIDENT) &&
        ((iter.CurrentLiteral() == Symbols::Await().raw()) ||
         (iter.CurrentLiteral() == Symbols::YieldKw().raw()))) {
      return true;
    }
  }
  return false;
}

RawError* Debugger::PauseStepping() {
  ASSERT(isolate_->single_step());
  // Don't pause recursively.
  if (IsPaused()) {
    return Error::null();
  }
  if (skip_next_step_) {
    skip_next_step_ = false;
    return Error::null();
  }

  // Check whether we are in a Dart function that the user is
  // interested in. If we saved the frame pointer of a stack frame
  // the user is interested in, we ignore the single step if we are
  // in a callee of that frame. Note that we assume that the stack
  // grows towards lower addresses.
  ActivationFrame* frame = TopDartFrame();
  ASSERT(frame != NULL);

  if (stepping_fp_ != 0) {
    // There is an "interesting frame" set. Only pause at appropriate
    // locations in this frame.
    if (IsCalleeFrameOf(stepping_fp_, frame->fp())) {
      // We are in a callee of the frame we're interested in.
      // Ignore this stepping break.
      return Error::null();
    } else if (IsCalleeFrameOf(frame->fp(), stepping_fp_)) {
      // We returned from the "interesting frame", there can be no more
      // stepping breaks for it. Pause at the next appropriate location
      // and let the user set the "interesting" frame again.
      stepping_fp_ = 0;
    }
  }

  if (!frame->IsDebuggable()) {
    return Error::null();
  }
  if (!frame->TokenPos().IsDebugPause()) {
    return Error::null();
  }

  // If there is an active breakpoint at this pc, then we should have
  // already bailed out of this function in the skip_next_step_ test
  // above.
  ASSERT(!HasActiveBreakpoint(frame->pc()));

  if (FLAG_verbose_debug) {
    OS::Print(">>> single step break at %s:%" Pd " (func %s token %s)\n",
              String::Handle(frame->SourceUrl()).ToCString(),
              frame->LineNumber(),
              String::Handle(frame->QualifiedFunctionName()).ToCString(),
              frame->TokenPos().ToCString());
  }


  CacheStackTraces(CollectStackTrace(), CollectAsyncCausalStackTrace());
  // If this step callback is part of stepping over an await statement,
  // we saved the synthetic async breakpoint in PauseBreakpoint. We report
  // that we are paused at that breakpoint and then delete it after continuing.
  SignalPausedEvent(frame, synthetic_async_breakpoint_);
  if (synthetic_async_breakpoint_ != NULL) {
    RemoveBreakpoint(synthetic_async_breakpoint_->id());
    synthetic_async_breakpoint_ = NULL;
  }
  HandleSteppingRequest(stack_trace_);
  ClearCachedStackTraces();

  // If any error occurred while in the debug message loop, return it here.
  const Error& error = Error::Handle(Thread::Current()->sticky_error());
  Thread::Current()->clear_sticky_error();
  return error.raw();
}


RawError* Debugger::PauseBreakpoint() {
  // We ignore this breakpoint when the VM is executing code invoked
  // by the debugger to evaluate variables values, or when we see a nested
  // breakpoint or exception event.
  if (ignore_breakpoints_ || IsPaused()) {
    return Error::null();
  }
  DebuggerStackTrace* stack_trace = CollectStackTrace();
  ASSERT(stack_trace->Length() > 0);
  ActivationFrame* top_frame = stack_trace->FrameAt(0);
  ASSERT(top_frame != NULL);
  CodeBreakpoint* cbpt = GetCodeBreakpoint(top_frame->pc());
  ASSERT(cbpt != NULL);

  Breakpoint* bpt_hit = FindHitBreakpoint(cbpt->bpt_location_, top_frame);
  if (bpt_hit == NULL) {
    return Error::null();
  }

  if (bpt_hit->is_synthetic_async()) {
    DebuggerStackTrace* stack_trace = CollectStackTrace();
    ASSERT(stack_trace->Length() > 0);
    CacheStackTraces(stack_trace, CollectAsyncCausalStackTrace());

    // Hit a synthetic async breakpoint.
    if (FLAG_verbose_debug) {
      OS::Print(">>> hit synthetic breakpoint at %s:%" Pd
                " "
                "(token %s) (address %#" Px ")\n",
                String::Handle(cbpt->SourceUrl()).ToCString(),
                cbpt->LineNumber(), cbpt->token_pos().ToCString(),
                top_frame->pc());
    }

    ASSERT(synthetic_async_breakpoint_ == NULL);
    synthetic_async_breakpoint_ = bpt_hit;
    bpt_hit = NULL;

    // We are at the entry of an async function.
    // We issue a step over to resume at the point after the await statement.
    SetResumeAction(kStepOver);
    // When we single step from a user breakpoint, our next stepping
    // point will be at the exact same pc.  Skip it.
    HandleSteppingRequest(stack_trace_, true /* skip next step */);
    ClearCachedStackTraces();
    return Error::null();
  }

  if (FLAG_verbose_debug) {
<<<<<<< HEAD
    OS::Print(">>> hit breakpoint at %s:%" Pd " (token %s) (address %#" Px
              ")\n",
              String::Handle(cbpt->SourceUrl()).ToCString(), cbpt->LineNumber(),
              cbpt->token_pos().ToCString(), top_frame->pc());
=======
    OS::Print(">>> hit breakpoint %" Pd " at %s:%" Pd
              " (token %s) "
              "(address %#" Px ")\n",
              bpt_hit->id(), String::Handle(cbpt->SourceUrl()).ToCString(),
              cbpt->LineNumber(), cbpt->token_pos().ToCString(),
              top_frame->pc());
>>>>>>> 7fe4c099
  }

  CacheStackTraces(stack_trace, CollectAsyncCausalStackTrace());
  SignalPausedEvent(top_frame, bpt_hit);
  // When we single step from a user breakpoint, our next stepping
  // point will be at the exact same pc.  Skip it.
  HandleSteppingRequest(stack_trace_, true /* skip next step */);
  ClearCachedStackTraces();

  // If any error occurred while in the debug message loop, return it here.
  const Error& error = Error::Handle(Thread::Current()->sticky_error());
  Thread::Current()->clear_sticky_error();
  return error.raw();
}


Breakpoint* Debugger::FindHitBreakpoint(BreakpointLocation* location,
                                        ActivationFrame* top_frame) {
  if (location == NULL) {
    return NULL;
  }
  // There may be more than one applicable breakpoint at this location, but we
  // will report only one as reached. If there is a single-shot breakpoint, we
  // favor it; then a closure-specific breakpoint ; then an general breakpoint.

  // First check for a single-shot breakpoint.
  Breakpoint* bpt = location->breakpoints();
  while (bpt != NULL) {
    if (bpt->IsSingleShot()) {
      return bpt;
    }
    bpt = bpt->next();
  }

  // Now check for a closure-specific breakpoint.
  bpt = location->breakpoints();
  while (bpt != NULL) {
    if (bpt->IsPerClosure()) {
      Object& closure = Object::Handle(top_frame->GetClosure());
      ASSERT(closure.IsInstance());
      ASSERT(Instance::Cast(closure).IsClosure());
      if (closure.raw() == bpt->closure()) {
        return bpt;
      }
    }
    bpt = bpt->next();
  }

  // Finally, check for a general breakpoint.
  bpt = location->breakpoints();
  while (bpt != NULL) {
    if (bpt->IsRepeated()) {
      return bpt;
    }
    bpt = bpt->next();
  }

  return NULL;
}


void Debugger::PauseDeveloper(const String& msg) {
  // We ignore this breakpoint when the VM is executing code invoked
  // by the debugger to evaluate variables values, or when we see a nested
  // breakpoint or exception event.
  if (ignore_breakpoints_ || IsPaused()) {
    return;
  }

  DebuggerStackTrace* stack_trace = CollectStackTrace();
  ASSERT(stack_trace->Length() > 0);
  CacheStackTraces(stack_trace, CollectAsyncCausalStackTrace());
  // TODO(johnmccutchan): Send |msg| to Observatory.

  // We are in the native call to Developer_debugger.  the developer
  // gets a better experience by not seeing this call. To accomplish
  // this, we continue execution until the call exits (step out).
  SetResumeAction(kStepOut);
  HandleSteppingRequest(stack_trace_);
  ClearCachedStackTraces();
}


void Debugger::Initialize(Isolate* isolate) {
  if (initialized_) {
    return;
  }
  isolate_ = isolate;

  // Use the isolate's control port as the isolate_id for debugging.
  // This port will be used as a unique ID to represent the isolate in
  // the debugger embedder api.
  isolate_id_ = isolate_->main_port();
  initialized_ = true;
}


void Debugger::NotifyIsolateCreated() {
  if (NeedsIsolateEvents()) {
    ServiceEvent event(isolate_, ServiceEvent::kIsolateStart);
    InvokeEventHandler(&event);
  }
}


// Return innermost closure contained in 'function' that contains
// the given token position.
RawFunction* Debugger::FindInnermostClosure(const Function& function,
                                            TokenPosition token_pos) {
  Zone* zone = Thread::Current()->zone();
  const Script& outer_origin = Script::Handle(zone, function.script());
  const GrowableObjectArray& closures = GrowableObjectArray::Handle(
      zone, Isolate::Current()->object_store()->closure_functions());
  const intptr_t num_closures = closures.Length();
  Function& closure = Function::Handle(zone);
  Function& best_fit = Function::Handle(zone);
  for (intptr_t i = 0; i < num_closures; i++) {
    closure ^= closures.At(i);
    if ((function.token_pos() < closure.token_pos()) &&
        (closure.end_token_pos() < function.end_token_pos()) &&
        (closure.token_pos() <= token_pos) &&
        (token_pos <= closure.end_token_pos()) &&
        (closure.script() == outer_origin.raw())) {
      SelectBestFit(&best_fit, &closure);
    }
  }
  return best_fit.raw();
}


void Debugger::NotifyCompilation(const Function& func) {
  if (breakpoint_locations_ == NULL) {
    // Return with minimal overhead if there are no breakpoints.
    return;
  }
  if (!func.is_debuggable()) {
    // Nothing to do if the function is not debuggable. If there is
    // a pending breakpoint in an inner function (that is debuggable),
    // we'll resolve the breakpoint when the inner function is compiled.
    return;
  }
  // Iterate over all source breakpoints to check whether breakpoints
  // need to be set in the newly compiled function.
  Zone* zone = Thread::Current()->zone();
  Script& script = Script::Handle(zone);
  for (BreakpointLocation* loc = breakpoint_locations_; loc != NULL;
       loc = loc->next()) {
    script = loc->script();
    if (FunctionContains(func, script, loc->token_pos())) {
      Function& inner_function = Function::Handle(zone);
      inner_function = FindInnermostClosure(func, loc->token_pos());
      if (!inner_function.IsNull()) {
        // The local function of a function we just compiled cannot
        // be compiled already.
        ASSERT(!inner_function.HasCode());
        if (FLAG_verbose_debug) {
          OS::Print("Pending BP remains unresolved in inner function '%s'\n",
                    inner_function.ToFullyQualifiedCString());
        }
        continue;
      }

      // TODO(hausner): What should we do if function is optimized?
      // Can we deoptimize the function?
      ASSERT(!func.HasOptimizedCode());

      // There is no local function within func that contains the
      // breakpoint token position. Resolve the breakpoint if necessary
      // and set the code breakpoints.
      if (!loc->IsResolved()) {
        // Resolve source breakpoint in the newly compiled function.
        TokenPosition bp_pos =
            ResolveBreakpointPos(func, loc->token_pos(), loc->end_token_pos(),
                                 loc->requested_column_number());
        if (!bp_pos.IsDebugPause()) {
          if (FLAG_verbose_debug) {
            OS::Print("Failed resolving breakpoint for function '%s'\n",
                      String::Handle(func.name()).ToCString());
          }
          continue;
        }
        TokenPosition requested_pos = loc->token_pos();
        TokenPosition requested_end_pos = loc->end_token_pos();
        loc->SetResolved(func, bp_pos);
        Breakpoint* bpt = loc->breakpoints();
        while (bpt != NULL) {
          if (FLAG_verbose_debug) {
            OS::Print("Resolved BP %" Pd
                      " to pos %s, "
                      "line %" Pd " col %" Pd
                      ", "
                      "function '%s' (requested range %s-%s, "
                      "requested col %" Pd ")\n",
                      bpt->id(), loc->token_pos().ToCString(),
                      loc->LineNumber(), loc->ColumnNumber(),
                      func.ToFullyQualifiedCString(), requested_pos.ToCString(),
                      requested_end_pos.ToCString(),
                      loc->requested_column_number());
          }
          SendBreakpointEvent(ServiceEvent::kBreakpointResolved, bpt);
          bpt = bpt->next();
        }
      }
      ASSERT(loc->IsResolved());
      if (FLAG_verbose_debug) {
        Breakpoint* bpt = loc->breakpoints();
        while (bpt != NULL) {
          OS::Print("Setting breakpoint %" Pd " at line %" Pd " col %" Pd
                    ""
                    " for %s '%s'\n",
                    bpt->id(), loc->LineNumber(), loc->ColumnNumber(),
                    func.IsClosureFunction() ? "closure" : "function",
                    String::Handle(func.name()).ToCString());
          bpt = bpt->next();
        }
      }
      MakeCodeBreakpointAt(func, loc);
    }
  }
}


void Debugger::NotifyDoneLoading() {
  if (latent_locations_ == NULL) {
    // Common, fast path.
    return;
  }
  Zone* zone = Thread::Current()->zone();
  Library& lib = Library::Handle(zone);
  Script& script = Script::Handle(zone);
  String& url = String::Handle(zone);
  BreakpointLocation* loc = latent_locations_;
  BreakpointLocation* prev_loc = NULL;
  const GrowableObjectArray& libs =
      GrowableObjectArray::Handle(isolate_->object_store()->libraries());
  while (loc != NULL) {
    url = loc->url();
    bool found_match = false;
    for (intptr_t i = 0; i < libs.Length(); i++) {
      lib ^= libs.At(i);
      script = lib.LookupScript(url);
      if (!script.IsNull()) {
        // Found a script with matching url for this latent breakpoint.
        // Unlink the latent breakpoint from the list.
        found_match = true;
        BreakpointLocation* matched_loc = loc;
        loc = loc->next();
        if (prev_loc == NULL) {
          latent_locations_ = loc;
        } else {
          prev_loc->set_next(loc);
        }
        // Now find the token range at the requested line and make a
        // new unresolved source breakpoint.
        intptr_t line_number = matched_loc->requested_line_number();
        intptr_t column_number = matched_loc->requested_column_number();
        ASSERT(line_number >= 0);
        TokenPosition first_token_pos, last_token_pos;
        script.TokenRangeAtLine(line_number, &first_token_pos, &last_token_pos);
        if (!first_token_pos.IsDebugPause() || !last_token_pos.IsDebugPause()) {
          // Script does not contain the given line number or there are no
          // tokens on the line. Drop the breakpoint silently.
          Breakpoint* bpt = matched_loc->breakpoints();
          while (bpt != NULL) {
            if (FLAG_verbose_debug) {
              OS::Print("No code found at line %" Pd
                        ": "
                        "dropping latent breakpoint %" Pd " in '%s'\n",
                        line_number, bpt->id(), url.ToCString());
            }
            Breakpoint* prev = bpt;
            bpt = bpt->next();
            delete prev;
          }
          delete matched_loc;
        } else {
          // We don't expect to already have a breakpoint for this location.
          // If there is one, assert in debug build but silently drop
          // the latent breakpoint in release build.
          BreakpointLocation* existing_loc =
              GetBreakpointLocation(script, first_token_pos, column_number);
          ASSERT(existing_loc == NULL);
          if (existing_loc == NULL) {
            // Create and register a new source breakpoint for the
            // latent breakpoint.
            BreakpointLocation* unresolved_loc =
                new BreakpointLocation(script, first_token_pos, last_token_pos,
                                       line_number, column_number);
            RegisterBreakpointLocation(unresolved_loc);

            // Move breakpoints over.
            Breakpoint* bpt = matched_loc->breakpoints();
            unresolved_loc->set_breakpoints(bpt);
            matched_loc->set_breakpoints(NULL);
            while (bpt != NULL) {
              bpt->set_bpt_location(unresolved_loc);
              if (FLAG_verbose_debug) {
                OS::Print(
                    "Converted latent breakpoint "
                    "%" Pd " in '%s' at line %" Pd " col %" Pd "\n",
                    bpt->id(), url.ToCString(), line_number, column_number);
              }
              bpt = bpt->next();
            }
            SyncBreakpointLocation(unresolved_loc);
          }
          delete matched_loc;
          // Break out of the iteration over loaded libraries. If the
          // same url has been loaded into more than one library, we
          // only set a breakpoint in the first one.
          // TODO(hausner): There is one possible pitfall here.
          // If the user sets a latent breakpoint using a partial url that
          // ends up matching more than one script, the breakpoint might
          // get set in the wrong script.
          // It would be better if we could warn the user if multiple
          // scripts are matching.
          break;
        }
      }
    }
    if (!found_match) {
      // No matching url found in any of the libraries.
      if (FLAG_verbose_debug) {
        Breakpoint* bpt = loc->breakpoints();
        while (bpt != NULL) {
          OS::Print(
              "No match found for latent breakpoint id "
              "%" Pd " with url '%s'\n",
              bpt->id(), url.ToCString());
          bpt = bpt->next();
        }
      }
      loc = loc->next();
    }
  }
}


// TODO(hausner): Could potentially make this faster by checking
// whether the call target at pc is a debugger stub.
bool Debugger::HasActiveBreakpoint(uword pc) {
  CodeBreakpoint* bpt = GetCodeBreakpoint(pc);
  return (bpt != NULL) && (bpt->IsEnabled());
}


CodeBreakpoint* Debugger::GetCodeBreakpoint(uword breakpoint_address) {
  CodeBreakpoint* bpt = code_breakpoints_;
  while (bpt != NULL) {
    if (bpt->pc() == breakpoint_address) {
      return bpt;
    }
    bpt = bpt->next();
  }
  return NULL;
}


RawCode* Debugger::GetPatchedStubAddress(uword breakpoint_address) {
  CodeBreakpoint* bpt = GetCodeBreakpoint(breakpoint_address);
  if (bpt != NULL) {
    return bpt->OrigStubAddress();
  }
  UNREACHABLE();
  return Code::null();
}


// Remove and delete the source breakpoint bpt and its associated
// code breakpoints.
void Debugger::RemoveBreakpoint(intptr_t bp_id) {
  BreakpointLocation* prev_loc = NULL;
  BreakpointLocation* curr_loc = breakpoint_locations_;
  while (curr_loc != NULL) {
    Breakpoint* prev_bpt = NULL;
    Breakpoint* curr_bpt = curr_loc->breakpoints();
    while (curr_bpt != NULL) {
      if (curr_bpt->id() == bp_id) {
        if (prev_bpt == NULL) {
          curr_loc->set_breakpoints(curr_bpt->next());
        } else {
          prev_bpt->set_next(curr_bpt->next());
        }

        // Send event to client before the breakpoint's fields are
        // poisoned and deleted.
        SendBreakpointEvent(ServiceEvent::kBreakpointRemoved, curr_bpt);

        curr_bpt->set_next(NULL);
        curr_bpt->set_bpt_location(NULL);
        // Remove possible references to the breakpoint.
        if (pause_event_ != NULL && pause_event_->breakpoint() == curr_bpt) {
          pause_event_->set_breakpoint(NULL);
        }
        if (synthetic_async_breakpoint_ == curr_bpt) {
          synthetic_async_breakpoint_ = NULL;
        }
        delete curr_bpt;
        curr_bpt = NULL;

        // Delete the breakpoint location object if there are no more
        // breakpoints at that location.
        if (curr_loc->breakpoints() == NULL) {
          if (prev_loc == NULL) {
            breakpoint_locations_ = curr_loc->next();
          } else {
            prev_loc->set_next(curr_loc->next());
          }

          // Remove references from code breakpoints to this breakpoint
          // location and disable them.
          UnlinkCodeBreakpoints(curr_loc);
          BreakpointLocation* next_loc = curr_loc->next();
          delete curr_loc;
          curr_loc = next_loc;
        }

        // The code breakpoints will be deleted when the VM resumes
        // after the pause event.
        return;
      }

      prev_bpt = curr_bpt;
      curr_bpt = curr_bpt->next();
    }
    prev_loc = curr_loc;
    curr_loc = curr_loc->next();
  }
  // breakpoint with bp_id does not exist, nothing to do.
}


// Unlink code breakpoints from the the given breakpoint location.
// They will later be deleted when control returns from the pause event
// callback. Also, disable the breakpoint so it no longer fires if it
// should be hit before it gets deleted.
void Debugger::UnlinkCodeBreakpoints(BreakpointLocation* bpt_location) {
  ASSERT(bpt_location != NULL);
  CodeBreakpoint* curr_bpt = code_breakpoints_;
  while (curr_bpt != NULL) {
    if (curr_bpt->bpt_location() == bpt_location) {
      curr_bpt->Disable();
      curr_bpt->set_bpt_location(NULL);
      needs_breakpoint_cleanup_ = true;
    }
    curr_bpt = curr_bpt->next();
  }
}


// Remove and delete unlinked code breakpoints, i.e. breakpoints that
// are not associated with a breakpoint location.
void Debugger::RemoveUnlinkedCodeBreakpoints() {
  CodeBreakpoint* prev_bpt = NULL;
  CodeBreakpoint* curr_bpt = code_breakpoints_;
  while (curr_bpt != NULL) {
    if (curr_bpt->bpt_location() == NULL) {
      if (prev_bpt == NULL) {
        code_breakpoints_ = code_breakpoints_->next();
      } else {
        prev_bpt->set_next(curr_bpt->next());
      }
      CodeBreakpoint* temp_bpt = curr_bpt;
      curr_bpt = curr_bpt->next();
      temp_bpt->Disable();
      delete temp_bpt;
    } else {
      prev_bpt = curr_bpt;
      curr_bpt = curr_bpt->next();
    }
  }
  needs_breakpoint_cleanup_ = false;
}


BreakpointLocation* Debugger::GetBreakpointLocation(const Script& script,
                                                    TokenPosition token_pos,
                                                    intptr_t requested_column) {
  BreakpointLocation* bpt = breakpoint_locations_;
  while (bpt != NULL) {
    if ((bpt->script_ == script.raw()) && (bpt->token_pos_ == token_pos) &&
        (bpt->requested_column_number_ == requested_column)) {
      return bpt;
    }
    bpt = bpt->next();
  }
  return NULL;
}


Breakpoint* Debugger::GetBreakpointById(intptr_t id) {
  BreakpointLocation* loc = breakpoint_locations_;
  while (loc != NULL) {
    Breakpoint* bpt = loc->breakpoints();
    while (bpt != NULL) {
      if (bpt->id() == id) {
        return bpt;
      }
      bpt = bpt->next();
    }
    loc = loc->next();
  }
  return NULL;
}


BreakpointLocation* Debugger::GetLatentBreakpoint(const String& url,
                                                  intptr_t line,
                                                  intptr_t column) {
  BreakpointLocation* bpt = latent_locations_;
  String& bpt_url = String::Handle();
  while (bpt != NULL) {
    bpt_url = bpt->url();
    if (bpt_url.Equals(url) && (bpt->requested_line_number() == line) &&
        (bpt->requested_column_number() == column)) {
      return bpt;
    }
    bpt = bpt->next();
  }
  // No breakpoint for this location requested. Allocate new one.
  bpt = new BreakpointLocation(url, line, column);
  bpt->set_next(latent_locations_);
  latent_locations_ = bpt;
  return bpt;
}


void Debugger::RegisterBreakpointLocation(BreakpointLocation* bpt) {
  ASSERT(bpt->next() == NULL);
  bpt->set_next(breakpoint_locations_);
  breakpoint_locations_ = bpt;
}


void Debugger::RegisterCodeBreakpoint(CodeBreakpoint* bpt) {
  ASSERT(bpt->next() == NULL);
  bpt->set_next(code_breakpoints_);
  code_breakpoints_ = bpt;
}

#endif  // !PRODUCT

}  // namespace dart<|MERGE_RESOLUTION|>--- conflicted
+++ resolved
@@ -1319,14 +1319,7 @@
   const Script& script = Script::Handle(SourceScript());
   jsobj->AddProperty("type", "Frame");
   jsobj->AddProperty("kind", KindToCString(kind_));
-<<<<<<< HEAD
-  TokenPosition pos = TokenPos();
-  if (pos.IsSynthetic()) {
-    pos = pos.FromSynthetic();
-  }
-=======
   const TokenPosition pos = TokenPos().SourcePosition();
->>>>>>> 7fe4c099
   jsobj->AddLocation(script, pos);
   jsobj->AddProperty("function", function(), !full);
   jsobj->AddProperty("code", code());
@@ -1373,14 +1366,7 @@
   jsobj->AddProperty("type", "Frame");
   jsobj->AddProperty("kind", KindToCString(kind_));
   const Script& script = Script::Handle(SourceScript());
-<<<<<<< HEAD
-  TokenPosition pos = TokenPos();
-  if (pos.IsSynthetic()) {
-    pos = pos.FromSynthetic();
-  }
-=======
   const TokenPosition pos = TokenPos().SourcePosition();
->>>>>>> 7fe4c099
   jsobj->AddLocation(script, pos);
   jsobj->AddProperty("function", function(), !full);
   jsobj->AddProperty("code", code());
@@ -3583,19 +3569,12 @@
   }
 
   if (FLAG_verbose_debug) {
-<<<<<<< HEAD
-    OS::Print(">>> hit breakpoint at %s:%" Pd " (token %s) (address %#" Px
-              ")\n",
-              String::Handle(cbpt->SourceUrl()).ToCString(), cbpt->LineNumber(),
-              cbpt->token_pos().ToCString(), top_frame->pc());
-=======
     OS::Print(">>> hit breakpoint %" Pd " at %s:%" Pd
               " (token %s) "
               "(address %#" Px ")\n",
               bpt_hit->id(), String::Handle(cbpt->SourceUrl()).ToCString(),
               cbpt->LineNumber(), cbpt->token_pos().ToCString(),
               top_frame->pc());
->>>>>>> 7fe4c099
   }
 
   CacheStackTraces(stack_trace, CollectAsyncCausalStackTrace());
