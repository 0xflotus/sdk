// Copyright (c) 2012, the Dart project authors.  Please see the AUTHORS file
// for details. All rights reserved. Use of this source code is governed by a
// BSD-style license that can be found in the LICENSE file.
// Defines growable array classes, that differ where they are allocated:
// - GrowableArray: allocated on stack.
// - ZoneGrowableArray: allocated in the zone.
// - MallocGrowableArray: allocates using malloc/realloc; free is only called
//   at destruction.

#ifndef VM_GROWABLE_ARRAY_H_
#define VM_GROWABLE_ARRAY_H_

#include "platform/utils.h"
#include "vm/allocation.h"
#include "vm/isolate.h"
#include "vm/zone.h"

namespace dart {

template<typename T, typename B, typename Allocator = Zone>
class BaseGrowableArray : public B {
 public:
  explicit BaseGrowableArray(Allocator* allocator)
      : length_(0), capacity_(0), data_(NULL), allocator_(allocator) {}

  BaseGrowableArray(intptr_t initial_capacity, Allocator* allocator)
      : length_(0), capacity_(0), data_(NULL), allocator_(allocator) {
    if (initial_capacity > 0) {
      capacity_ = Utils::RoundUpToPowerOfTwo(initial_capacity);
      data_ = allocator_->template Alloc<T>(capacity_);
    }
  }

  ~BaseGrowableArray() {
    allocator_->template Free<T>(data_, capacity_);
  }

  intptr_t length() const { return length_; }
  T* data() const { return data_; }
  bool is_empty() const { return length_ == 0; }

  void TruncateTo(intptr_t length) {
    ASSERT(length_ >= length);
    length_ = length;
  }

  void Add(const T& value) {
    Resize(length() + 1);
    Last() = value;
  }

  T& RemoveLast() {
    ASSERT(length_ > 0);
    T& result = operator[](length_ - 1);
    length_--;
    return result;
  }

  T& operator[](intptr_t index) const {
    ASSERT(0 <= index);
    ASSERT(index < length_);
    ASSERT(length_ <= capacity_);
    return data_[index];
  }

  const T& At(intptr_t index) const {
    return operator[](index);
  }

  T& Last() const {
    ASSERT(length_ > 0);
    return operator[](length_ - 1);
  }

  void AddArray(const BaseGrowableArray<T, B>& src) {
    for (intptr_t i = 0; i < src.length(); i++) {
      Add(src[i]);
    }
  }

  void Clear() {
    length_ = 0;
  }

  void InsertAt(intptr_t idx, const T& value) {
    Resize(length() + 1);
    for (intptr_t i = length_ - 2; i >= idx; i--) {
      data_[i + 1] = data_[i];
    }
    data_[idx] = value;
  }

  void Reverse() {
    for (intptr_t i = 0; i < length_ / 2; i++) {
      const intptr_t j = length_ - 1 - i;
      T temp = data_[i];
      data_[i] = data_[j];
      data_[j] = temp;
    }
  }

  // Swap entries |i| and |j|.
  void Swap(intptr_t i, intptr_t j) {
    ASSERT(i >= 0);
    ASSERT(j >= 0);
    ASSERT(i < length_);
    ASSERT(j < length_);
    T temp = data_[i];
    data_[i] = data_[j];
    data_[j] = temp;
  }

<<<<<<< HEAD
=======
  // NOTE: Does not preserve array order.
  void RemoveAt(intptr_t i) {
    ASSERT(i >= 0);
    ASSERT(i < length_);
    intptr_t last = length_ - 1;
    if (i < last) {
      Swap(i, last);
    }
    RemoveLast();
  }

>>>>>>> 71b3d5ab
  // The content is uninitialized after calling it.
  void SetLength(intptr_t new_length);

  // Sort the array in place.
  inline void Sort(int compare(const T*, const T*));

 private:
  intptr_t length_;
  intptr_t capacity_;
  T* data_;
  Allocator* allocator_;  // Used to (re)allocate the array.

  // Used for growing the array.
  void Resize(intptr_t new_length);

  DISALLOW_COPY_AND_ASSIGN(BaseGrowableArray);
};


template<typename T, typename B, typename Allocator>
inline void BaseGrowableArray<T, B, Allocator>::Sort(
    int compare(const T*, const T*)) {
  typedef int (*CompareFunction)(const void*, const void*);
  qsort(data_, length_, sizeof(T), reinterpret_cast<CompareFunction>(compare));
}


template<typename T, typename B, typename Allocator>
void BaseGrowableArray<T, B, Allocator>::Resize(intptr_t new_length) {
  if (new_length > capacity_) {
    intptr_t new_capacity = Utils::RoundUpToPowerOfTwo(new_length);
    T* new_data =
        allocator_->template Realloc<T>(data_, capacity_, new_capacity);
    ASSERT(new_data != NULL);
    data_ = new_data;
    capacity_ = new_capacity;
  }
  length_ = new_length;
}


template<typename T, typename B, typename Allocator>
void BaseGrowableArray<T, B, Allocator>::SetLength(intptr_t new_length) {
  if (new_length > capacity_) {
    T* new_data = allocator_->template Alloc<T>(new_length);
    ASSERT(new_data != NULL);
    data_ = new_data;
    capacity_ = new_length;
  }
  length_ = new_length;
}


template<typename T>
class GrowableArray : public BaseGrowableArray<T, ValueObject> {
 public:
  GrowableArray(Zone* zone, intptr_t initial_capacity)
      : BaseGrowableArray<T, ValueObject>(
          initial_capacity, ASSERT_NOTNULL(zone)) {}
  explicit GrowableArray(intptr_t initial_capacity)
      : BaseGrowableArray<T, ValueObject>(
          initial_capacity,
          ASSERT_NOTNULL(Thread::Current()->zone())) {}
  GrowableArray()
      : BaseGrowableArray<T, ValueObject>(
          ASSERT_NOTNULL(Thread::Current()->zone())) {}
};


template<typename T>
class ZoneGrowableArray : public BaseGrowableArray<T, ZoneAllocated> {
 public:
  ZoneGrowableArray(Zone* zone, intptr_t initial_capacity)
      : BaseGrowableArray<T, ZoneAllocated>(
          initial_capacity, ASSERT_NOTNULL(zone)) {}
  explicit ZoneGrowableArray(intptr_t initial_capacity)
      : BaseGrowableArray<T, ZoneAllocated>(
          initial_capacity,
          ASSERT_NOTNULL(Thread::Current()->zone())) {}
  ZoneGrowableArray()
      : BaseGrowableArray<T, ZoneAllocated>(
          ASSERT_NOTNULL(Thread::Current()->zone())) {}
};


// T must be a Handle type.
template<typename T, typename B>
class BaseGrowableHandlePtrArray : public B {
 public:
  BaseGrowableHandlePtrArray(Zone* zone, intptr_t initial_capacity)
      : zone_(zone), array_(zone, initial_capacity) {}

  // Use unique zone handles to store objects.
  void Add(const T& t) {
    array_.Add(&T::ZoneHandle(zone_, t.raw()));
  }

  T& operator[](intptr_t index) const {
    return *array_[index];
  }

  const T& At(intptr_t index) const {
    return operator[](index);
  }

  void SetAt(intptr_t index, const T& t) {
    array_[index] = &T::ZoneHandle(zone_, t.raw());
  }

  intptr_t length() const { return array_.length(); }

  const GrowableArray<T*>& growable_array() const { return array_; }

 private:
  Zone* zone_;
  GrowableArray<T*> array_;

  DISALLOW_COPY_AND_ASSIGN(BaseGrowableHandlePtrArray);
};


template<typename T>
class GrowableHandlePtrArray :
    public BaseGrowableHandlePtrArray<T, ValueObject> {
 public:
  GrowableHandlePtrArray(Zone* zone, intptr_t initial_capacity)
      : BaseGrowableHandlePtrArray<T, ValueObject>(zone, initial_capacity) {}
};


template<typename T>
class ZoneGrowableHandlePtrArray :
    public BaseGrowableHandlePtrArray<T, ZoneAllocated> {
 public:
  ZoneGrowableHandlePtrArray(Zone* zone, intptr_t initial_capacity)
      : BaseGrowableHandlePtrArray<T, ZoneAllocated>(zone, initial_capacity) {}
};



class Malloc : public AllStatic {
 public:
  template <class T>
  static inline T* Alloc(intptr_t len) {
    return reinterpret_cast<T*>(malloc(len * sizeof(T)));
  }

  template <class T>
  static inline T* Realloc(T* old_array, intptr_t old_len, intptr_t new_len) {
    return reinterpret_cast<T*>(realloc(old_array, new_len * sizeof(T)));
  }

  template <class T>
  static inline void Free(T* old_array, intptr_t old_len) {
    free(old_array);
  }
};


class EmptyBase {};


template<typename T>
class MallocGrowableArray : public BaseGrowableArray<T, EmptyBase, Malloc> {
 public:
  explicit MallocGrowableArray(intptr_t initial_capacity)
      : BaseGrowableArray<T, EmptyBase, Malloc>(initial_capacity, NULL) {}
  MallocGrowableArray()
      : BaseGrowableArray<T, EmptyBase, Malloc>(NULL) {}
};

}  // namespace dart

#endif  // VM_GROWABLE_ARRAY_H_<|MERGE_RESOLUTION|>--- conflicted
+++ resolved
@@ -110,8 +110,6 @@
     data_[j] = temp;
   }
 
-<<<<<<< HEAD
-=======
   // NOTE: Does not preserve array order.
   void RemoveAt(intptr_t i) {
     ASSERT(i >= 0);
@@ -123,7 +121,6 @@
     RemoveLast();
   }
 
->>>>>>> 71b3d5ab
   // The content is uninitialized after calling it.
   void SetLength(intptr_t new_length);
 
