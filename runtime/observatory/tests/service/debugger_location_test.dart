--- conflicted
+++ resolved
@@ -55,39 +55,19 @@
 hasStoppedAtBreakpoint,
 
 // Parse '' => current position
-<<<<<<< HEAD
-(Isolate isolate) {
-  return initDebugger(isolate).then((debugger) {
-    return DebuggerLocation.parse(debugger, '').then((DebuggerLocation loc) {
-      expect(loc.valid, isTrue);
-      expect(loc.toString(), equals('debugger_location_test.dart:17'));
-    });
-  });
+(Isolate isolate) async {
+  var debugger = await initDebugger(isolate);
+  var loc = await DebuggerLocation.parse(debugger, '');
+  expect(loc.valid, isTrue);
+  expect(loc.toString(), equals('debugger_location_test.dart:17:5'));
 },
 
 // Parse line
-(Isolate isolate) {
-  return initDebugger(isolate).then((debugger) {
-    return DebuggerLocation.parse(debugger, '18').then((DebuggerLocation loc) {
-      expect(loc.valid, isTrue);
-      expect(loc.toString(), equals('debugger_location_test.dart:18'));
-    });
-  });
-=======
-(Isolate isolate) async {
-  var debugger = await initDebugger(isolate);
-  var loc = await DebuggerLocation.parse(debugger, '');
-  expect(loc.valid, isTrue);
-  expect(loc.toString(), equals('debugger_location_test.dart:17:5'));
-},
-
-// Parse line
 (Isolate isolate) async {
   var debugger = await initDebugger(isolate);
   var loc = await DebuggerLocation.parse(debugger, '18');
   expect(loc.valid, isTrue);
   expect(loc.toString(), equals('debugger_location_test.dart:18'));
->>>>>>> 71b3d5ab
 },
 
 // Parse line + col
